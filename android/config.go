// Copyright 2015 Google Inc. All rights reserved.
//
// Licensed under the Apache License, Version 2.0 (the "License");
// you may not use this file except in compliance with the License.
// You may obtain a copy of the License at
//
//     http://www.apache.org/licenses/LICENSE-2.0
//
// Unless required by applicable law or agreed to in writing, software
// distributed under the License is distributed on an "AS IS" BASIS,
// WITHOUT WARRANTIES OR CONDITIONS OF ANY KIND, either express or implied.
// See the License for the specific language governing permissions and
// limitations under the License.

package android

// This is the primary location to write and read all configuration values and
// product variables necessary for soong_build's operation.

import (
	"encoding/json"
	"errors"
	"fmt"
	"io/ioutil"
	"os"
	"path/filepath"
	"runtime"
	"strconv"
	"strings"
	"sync"

	"github.com/google/blueprint"
	"github.com/google/blueprint/bootstrap"
	"github.com/google/blueprint/pathtools"
	"github.com/google/blueprint/proptools"

	"android/soong/android/soongconfig"
	"android/soong/bazel"
	"android/soong/remoteexec"
)

// Bool re-exports proptools.Bool for the android package.
var Bool = proptools.Bool

// String re-exports proptools.String for the android package.
var String = proptools.String

// StringDefault re-exports proptools.StringDefault for the android package.
var StringDefault = proptools.StringDefault

// FutureApiLevelInt is a placeholder constant for unreleased API levels.
const FutureApiLevelInt = 10000

// FutureApiLevel represents unreleased API levels.
var FutureApiLevel = ApiLevel{
	value:     "current",
	number:    FutureApiLevelInt,
	isPreview: true,
}

// The product variables file name, containing product config from Kati.
const productVariablesFileName = "soong.variables"

// A Config object represents the entire build configuration for Android.
type Config struct {
	*config
}

// SoongOutDir returns the build output directory for the configuration.
func (c Config) SoongOutDir() string {
	return c.soongOutDir
}

func (c Config) OutDir() string {
	return c.outDir
}

func (c Config) RunGoTests() bool {
	return c.runGoTests
}

func (c Config) DebugCompilation() bool {
	return false // Never compile Go code in the main build for debugging
}

func (c Config) Subninjas() []string {
	return []string{}
}

func (c Config) PrimaryBuilderInvocations() []bootstrap.PrimaryBuilderInvocation {
	return []bootstrap.PrimaryBuilderInvocation{}
}

// A DeviceConfig object represents the configuration for a particular device
// being built. For now there will only be one of these, but in the future there
// may be multiple devices being built.
type DeviceConfig struct {
	*deviceConfig
}

// VendorConfig represents the configuration for vendor-specific behavior.
type VendorConfig soongconfig.SoongConfig

// Definition of general build configuration for soong_build. Some of these
// product configuration values are read from Kati-generated soong.variables.
type config struct {
	// Options configurable with soong.variables
	productVariables productVariables

	// Only available on configs created by TestConfig
	TestProductVariables *productVariables

	// A specialized context object for Bazel/Soong mixed builds and migration
	// purposes.
	BazelContext BazelContext

	ProductVariablesFileName string

	// BuildOS stores the OsType for the OS that the build is running on.
	BuildOS OsType

	// BuildArch stores the ArchType for the CPU that the build is running on.
	BuildArch ArchType

	Targets                  map[OsType][]Target
	BuildOSTarget            Target // the Target for tools run on the build machine
	BuildOSCommonTarget      Target // the Target for common (java) tools run on the build machine
	AndroidCommonTarget      Target // the Target for common modules for the Android device
	AndroidFirstDeviceTarget Target // the first Target for modules for the Android device

	// multilibConflicts for an ArchType is true if there is earlier configured
	// device architecture with the same multilib value.
	multilibConflicts map[ArchType]bool

	deviceConfig *deviceConfig

	outDir         string // The output directory (usually out/)
	soongOutDir    string
	moduleListFile string // the path to the file which lists blueprint files to parse.

	runGoTests bool

	env       map[string]string
	envLock   sync.Mutex
	envDeps   map[string]string
	envFrozen bool

	// Changes behavior based on whether Kati runs after soong_build, or if soong_build
	// runs standalone.
	katiEnabled bool

	captureBuild      bool // true for tests, saves build parameters for each module
	ignoreEnvironment bool // true for tests, returns empty from all Getenv calls

	fs         pathtools.FileSystem
	mockBpList string

	runningAsBp2Build        bool
	bp2buildPackageConfig    Bp2BuildConfig
	bp2buildModuleTypeConfig map[string]bool

	// If testAllowNonExistentPaths is true then PathForSource and PathForModuleSrc won't error
	// in tests when a path doesn't exist.
	TestAllowNonExistentPaths bool

	// The list of files that when changed, must invalidate soong_build to
	// regenerate build.ninja.
	ninjaFileDepsSet sync.Map

	OncePer
}

type deviceConfig struct {
	config *config
	OncePer
}

type jsonConfigurable interface {
	SetDefaultConfig()
}

func loadConfig(config *config) error {
	return loadFromConfigFile(&config.productVariables, absolutePath(config.ProductVariablesFileName))
}

// loadFromConfigFile loads and decodes configuration options from a JSON file
// in the current working directory.
func loadFromConfigFile(configurable *productVariables, filename string) error {
	// Try to open the file
	configFileReader, err := os.Open(filename)
	defer configFileReader.Close()
	if os.IsNotExist(err) {
		// Need to create a file, so that blueprint & ninja don't get in
		// a dependency tracking loop.
		// Make a file-configurable-options with defaults, write it out using
		// a json writer.
		configurable.SetDefaultConfig()
		err = saveToConfigFile(configurable, filename)
		if err != nil {
			return err
		}
	} else if err != nil {
		return fmt.Errorf("config file: could not open %s: %s", filename, err.Error())
	} else {
		// Make a decoder for it
		jsonDecoder := json.NewDecoder(configFileReader)
		err = jsonDecoder.Decode(configurable)
		if err != nil {
			return fmt.Errorf("config file: %s did not parse correctly: %s", filename, err.Error())
		}
	}

	if Bool(configurable.GcovCoverage) && Bool(configurable.ClangCoverage) {
		return fmt.Errorf("GcovCoverage and ClangCoverage cannot both be set")
	}

	configurable.Native_coverage = proptools.BoolPtr(
		Bool(configurable.GcovCoverage) ||
			Bool(configurable.ClangCoverage))

	// when Platform_sdk_final is true (or PLATFORM_VERSION_CODENAME is REL), use Platform_sdk_version;
	// if false (pre-released version, for example), use Platform_sdk_codename.
	if Bool(configurable.Platform_sdk_final) {
		if configurable.Platform_sdk_version != nil {
			configurable.Platform_sdk_version_or_codename =
				proptools.StringPtr(strconv.Itoa(*(configurable.Platform_sdk_version)))
		} else {
			return fmt.Errorf("Platform_sdk_version cannot be pointed by a NULL pointer")
		}
	} else {
		configurable.Platform_sdk_version_or_codename =
			proptools.StringPtr(String(configurable.Platform_sdk_codename))
	}

	return saveToBazelConfigFile(configurable, filepath.Dir(filename))
}

// atomically writes the config file in case two copies of soong_build are running simultaneously
// (for example, docs generation and ninja manifest generation)
func saveToConfigFile(config *productVariables, filename string) error {
	data, err := json.MarshalIndent(&config, "", "    ")
	if err != nil {
		return fmt.Errorf("cannot marshal config data: %s", err.Error())
	}

	f, err := ioutil.TempFile(filepath.Dir(filename), "config")
	if err != nil {
		return fmt.Errorf("cannot create empty config file %s: %s", filename, err.Error())
	}
	defer os.Remove(f.Name())
	defer f.Close()

	_, err = f.Write(data)
	if err != nil {
		return fmt.Errorf("default config file: %s could not be written: %s", filename, err.Error())
	}

	_, err = f.WriteString("\n")
	if err != nil {
		return fmt.Errorf("default config file: %s could not be written: %s", filename, err.Error())
	}

	f.Close()
	os.Rename(f.Name(), filename)

	return nil
}

func saveToBazelConfigFile(config *productVariables, outDir string) error {
	dir := filepath.Join(outDir, bazel.SoongInjectionDirName, "product_config")
	err := createDirIfNonexistent(dir, os.ModePerm)
	if err != nil {
		return fmt.Errorf("Could not create dir %s: %s", dir, err)
	}

	data, err := json.MarshalIndent(&config, "", "    ")
	if err != nil {
		return fmt.Errorf("cannot marshal config data: %s", err.Error())
	}

	bzl := []string{
		bazel.GeneratedBazelFileWarning,
		fmt.Sprintf(`_product_vars = json.decode("""%s""")`, data),
		"product_vars = _product_vars\n",
	}
	err = ioutil.WriteFile(filepath.Join(dir, "product_variables.bzl"), []byte(strings.Join(bzl, "\n")), 0644)
	if err != nil {
		return fmt.Errorf("Could not write .bzl config file %s", err)
	}
	err = ioutil.WriteFile(filepath.Join(dir, "BUILD"), []byte(bazel.GeneratedBazelFileWarning), 0644)
	if err != nil {
		return fmt.Errorf("Could not write BUILD config file %s", err)
	}

	return nil
}

// NullConfig returns a mostly empty Config for use by standalone tools like dexpreopt_gen that
// use the android package.
func NullConfig(outDir, soongOutDir string) Config {
	return Config{
		config: &config{
			outDir:      outDir,
			soongOutDir: soongOutDir,
			fs:          pathtools.OsFs,
		},
	}
}

// TestConfig returns a Config object for testing.
func TestConfig(buildDir string, env map[string]string, bp string, fs map[string][]byte) Config {
	envCopy := make(map[string]string)
	for k, v := range env {
		envCopy[k] = v
	}

	// Copy the real PATH value to the test environment, it's needed by
	// NonHermeticHostSystemTool() used in x86_darwin_host.go
	envCopy["PATH"] = os.Getenv("PATH")

	config := &config{
		productVariables: productVariables{
			DeviceName:                        stringPtr("test_device"),
			Platform_sdk_version:              intPtr(30),
			Platform_sdk_codename:             stringPtr("S"),
			Platform_version_active_codenames: []string{"S"},
			DeviceSystemSdkVersions:           []string{"14", "15"},
			Platform_systemsdk_versions:       []string{"29", "30"},
			AAPTConfig:                        []string{"normal", "large", "xlarge", "hdpi", "xhdpi", "xxhdpi"},
			AAPTPreferredConfig:               stringPtr("xhdpi"),
			AAPTCharacteristics:               stringPtr("nosdcard"),
			AAPTPrebuiltDPI:                   []string{"xhdpi", "xxhdpi"},
			UncompressPrivAppDex:              boolPtr(true),
			ShippingApiLevel:                  stringPtr("30"),
		},

		outDir: buildDir,
		// soongOutDir is inconsistent with production (it should be buildDir + "/soong")
		// but a lot of tests assume this :(
		soongOutDir:  buildDir,
		captureBuild: true,
		env:          envCopy,

		// Set testAllowNonExistentPaths so that test contexts don't need to specify every path
		// passed to PathForSource or PathForModuleSrc.
		TestAllowNonExistentPaths: true,

		BazelContext: noopBazelContext{},
	}
	config.deviceConfig = &deviceConfig{
		config: config,
	}
	config.TestProductVariables = &config.productVariables

	config.mockFileSystem(bp, fs)

	config.bp2buildModuleTypeConfig = map[string]bool{}

	determineBuildOS(config)

	return Config{config}
}

func modifyTestConfigToSupportArchMutator(testConfig Config) {
	config := testConfig.config

	config.Targets = map[OsType][]Target{
		Android: []Target{
			{Android, Arch{ArchType: Arm64, ArchVariant: "armv8-a", Abi: []string{"arm64-v8a"}}, NativeBridgeDisabled, "", "", false},
			{Android, Arch{ArchType: Arm, ArchVariant: "armv7-a-neon", Abi: []string{"armeabi-v7a"}}, NativeBridgeDisabled, "", "", false},
		},
		config.BuildOS: []Target{
			{config.BuildOS, Arch{ArchType: X86_64}, NativeBridgeDisabled, "", "", false},
			{config.BuildOS, Arch{ArchType: X86}, NativeBridgeDisabled, "", "", false},
		},
	}

	if runtime.GOOS == "darwin" {
		config.Targets[config.BuildOS] = config.Targets[config.BuildOS][:1]
	}

	config.BuildOSTarget = config.Targets[config.BuildOS][0]
	config.BuildOSCommonTarget = getCommonTargets(config.Targets[config.BuildOS])[0]
	config.AndroidCommonTarget = getCommonTargets(config.Targets[Android])[0]
	config.AndroidFirstDeviceTarget = firstTarget(config.Targets[Android], "lib64", "lib32")[0]
	config.TestProductVariables.DeviceArch = proptools.StringPtr("arm64")
	config.TestProductVariables.DeviceArchVariant = proptools.StringPtr("armv8-a")
	config.TestProductVariables.DeviceSecondaryArch = proptools.StringPtr("arm")
	config.TestProductVariables.DeviceSecondaryArchVariant = proptools.StringPtr("armv7-a-neon")
}

func modifyTestConfigForMusl(config Config) {
	delete(config.Targets, config.BuildOS)
	config.productVariables.HostMusl = boolPtr(true)
	determineBuildOS(config.config)
	config.Targets[config.BuildOS] = []Target{
		{config.BuildOS, Arch{ArchType: X86_64}, NativeBridgeDisabled, "", "", false},
		{config.BuildOS, Arch{ArchType: X86}, NativeBridgeDisabled, "", "", false},
	}

	config.BuildOSTarget = config.Targets[config.BuildOS][0]
	config.BuildOSCommonTarget = getCommonTargets(config.Targets[config.BuildOS])[0]
}

// TestArchConfig returns a Config object suitable for using for tests that
// need to run the arch mutator.
func TestArchConfig(buildDir string, env map[string]string, bp string, fs map[string][]byte) Config {
	testConfig := TestConfig(buildDir, env, bp, fs)
	modifyTestConfigToSupportArchMutator(testConfig)
	return testConfig
}

// ConfigForAdditionalRun is a config object which is "reset" for another
// bootstrap run. Only per-run data is reset. Data which needs to persist across
// multiple runs in the same program execution is carried over (such as Bazel
// context or environment deps).
func ConfigForAdditionalRun(c Config) (Config, error) {
	newConfig, err := NewConfig(c.moduleListFile, c.runGoTests, c.outDir, c.soongOutDir, c.env)
	if err != nil {
		return Config{}, err
	}
	newConfig.BazelContext = c.BazelContext
	newConfig.envDeps = c.envDeps
	return newConfig, nil
}

// NewConfig creates a new Config object. The srcDir argument specifies the path
// to the root source directory. It also loads the config file, if found.
func NewConfig(moduleListFile string, runGoTests bool, outDir, soongOutDir string, availableEnv map[string]string) (Config, error) {
	// Make a config with default options.
	config := &config{
		ProductVariablesFileName: filepath.Join(soongOutDir, productVariablesFileName),

		env: availableEnv,

		outDir:            outDir,
		soongOutDir:       soongOutDir,
		runGoTests:        runGoTests,
		multilibConflicts: make(map[ArchType]bool),

		moduleListFile: moduleListFile,
		fs:             pathtools.NewOsFs(absSrcDir),
	}

	config.deviceConfig = &deviceConfig{
		config: config,
	}

	// Soundness check of the build and source directories. This won't catch strange
	// configurations with symlinks, but at least checks the obvious case.
	absBuildDir, err := filepath.Abs(soongOutDir)
	if err != nil {
		return Config{}, err
	}

	absSrcDir, err := filepath.Abs(".")
	if err != nil {
		return Config{}, err
	}

	if strings.HasPrefix(absSrcDir, absBuildDir) {
		return Config{}, fmt.Errorf("Build dir must not contain source directory")
	}

	// Load any configurable options from the configuration file
	err = loadConfig(config)
	if err != nil {
		return Config{}, err
	}

	KatiEnabledMarkerFile := filepath.Join(soongOutDir, ".soong.kati_enabled")
	if _, err := os.Stat(absolutePath(KatiEnabledMarkerFile)); err == nil {
		config.katiEnabled = true
	}

	determineBuildOS(config)

	// Sets up the map of target OSes to the finer grained compilation targets
	// that are configured from the product variables.
	targets, err := decodeTargetProductVariables(config)
	if err != nil {
		return Config{}, err
	}

	// Make the CommonOS OsType available for all products.
	targets[CommonOS] = []Target{commonTargetMap[CommonOS.Name]}

	var archConfig []archConfig
	if config.NdkAbis() {
		archConfig = getNdkAbisConfig()
	} else if config.AmlAbis() {
		archConfig = getAmlAbisConfig()
	}

	if archConfig != nil {
		androidTargets, err := decodeArchSettings(Android, archConfig)
		if err != nil {
			return Config{}, err
		}
		targets[Android] = androidTargets
	}

	multilib := make(map[string]bool)
	for _, target := range targets[Android] {
		if seen := multilib[target.Arch.ArchType.Multilib]; seen {
			config.multilibConflicts[target.Arch.ArchType] = true
		}
		multilib[target.Arch.ArchType.Multilib] = true
	}

	// Map of OS to compilation targets.
	config.Targets = targets

	// Compilation targets for host tools.
	config.BuildOSTarget = config.Targets[config.BuildOS][0]
	config.BuildOSCommonTarget = getCommonTargets(config.Targets[config.BuildOS])[0]

	// Compilation targets for Android.
	if len(config.Targets[Android]) > 0 {
		config.AndroidCommonTarget = getCommonTargets(config.Targets[Android])[0]
		config.AndroidFirstDeviceTarget = firstTarget(config.Targets[Android], "lib64", "lib32")[0]
	}

	config.BazelContext, err = NewBazelContext(config)
	config.bp2buildPackageConfig = bp2buildDefaultConfig
	config.bp2buildModuleTypeConfig = make(map[string]bool)

	return Config{config}, err
}

// mockFileSystem replaces all reads with accesses to the provided map of
// filenames to contents stored as a byte slice.
func (c *config) mockFileSystem(bp string, fs map[string][]byte) {
	mockFS := map[string][]byte{}

	if _, exists := mockFS["Android.bp"]; !exists {
		mockFS["Android.bp"] = []byte(bp)
	}

	for k, v := range fs {
		mockFS[k] = v
	}

	// no module list file specified; find every file named Blueprints or Android.bp
	pathsToParse := []string{}
	for candidate := range mockFS {
		base := filepath.Base(candidate)
		if base == "Android.bp" {
			pathsToParse = append(pathsToParse, candidate)
		}
	}
	if len(pathsToParse) < 1 {
		panic(fmt.Sprintf("No Blueprint or Android.bp files found in mock filesystem: %v\n", mockFS))
	}
	mockFS[blueprint.MockModuleListFile] = []byte(strings.Join(pathsToParse, "\n"))

	c.fs = pathtools.MockFs(mockFS)
	c.mockBpList = blueprint.MockModuleListFile
}

func (c *config) SetAllowMissingDependencies() {
	c.productVariables.Allow_missing_dependencies = proptools.BoolPtr(true)
}

// BlueprintToolLocation returns the directory containing build system tools
// from Blueprint, like soong_zip and merge_zips.
func (c *config) HostToolDir() string {
	if c.KatiEnabled() {
		return filepath.Join(c.outDir, "host", c.PrebuiltOS(), "bin")
	} else {
		return filepath.Join(c.soongOutDir, "host", c.PrebuiltOS(), "bin")
	}
}

func (c *config) HostToolPath(ctx PathContext, tool string) Path {
	path := pathForInstall(ctx, ctx.Config().BuildOS, ctx.Config().BuildArch, "bin", false, tool)
	if ctx.Config().KatiEnabled() {
		path = path.ToMakePath()
	}
	return path
}

func (c *config) HostJNIToolPath(ctx PathContext, lib string) Path {
	ext := ".so"
	if runtime.GOOS == "darwin" {
		ext = ".dylib"
	}
	path := pathForInstall(ctx, ctx.Config().BuildOS, ctx.Config().BuildArch, "lib64", false, lib+ext)
	if ctx.Config().KatiEnabled() {
		path = path.ToMakePath()
	}
	return path
}

func (c *config) HostJavaToolPath(ctx PathContext, tool string) Path {
	path := pathForInstall(ctx, ctx.Config().BuildOS, ctx.Config().BuildArch, "framework", false, tool)
	if ctx.Config().KatiEnabled() {
		path = path.ToMakePath()
	}
<<<<<<< HEAD
	return path
}

func (c *config) HostJavaBinToolPath(ctx PathContext, tool string) Path {
	path := pathForInstall(ctx, ctx.Config().BuildOS, ctx.Config().BuildArch, "bin", false, tool)
	if ctx.Config().KatiEnabled() {
		path = path.ToMakePath()
	}
=======
>>>>>>> 8a709b14
	return path
}

// PrebuiltOS returns the name of the host OS used in prebuilts directories.
func (c *config) PrebuiltOS() string {
	switch runtime.GOOS {
	case "linux":
		return "linux-x86"
	case "darwin":
		return "darwin-x86"
	default:
		panic("Unknown GOOS")
	}
}

// GoRoot returns the path to the root directory of the Go toolchain.
func (c *config) GoRoot() string {
	return fmt.Sprintf("prebuilts/go/%s", c.PrebuiltOS())
}

// PrebuiltBuildTool returns the path to a tool in the prebuilts directory containing
// checked-in tools, like Kati, Ninja or Toybox, for the current host OS.
func (c *config) PrebuiltBuildTool(ctx PathContext, tool string) Path {
	return PathForSource(ctx, "prebuilts/build-tools", c.PrebuiltOS(), "bin", tool)
}

// CpPreserveSymlinksFlags returns the host-specific flag for the cp(1) command
// to preserve symlinks.
func (c *config) CpPreserveSymlinksFlags() string {
	switch runtime.GOOS {
	case "darwin":
		return "-R"
	case "linux":
		return "-d"
	default:
		return ""
	}
}

func (c *config) Getenv(key string) string {
	var val string
	var exists bool
	c.envLock.Lock()
	defer c.envLock.Unlock()
	if c.envDeps == nil {
		c.envDeps = make(map[string]string)
	}
	if val, exists = c.envDeps[key]; !exists {
		if c.envFrozen {
			panic("Cannot access new environment variables after envdeps are frozen")
		}
		val, _ = c.env[key]
		c.envDeps[key] = val
	}
	return val
}

func (c *config) GetenvWithDefault(key string, defaultValue string) string {
	ret := c.Getenv(key)
	if ret == "" {
		return defaultValue
	}
	return ret
}

func (c *config) IsEnvTrue(key string) bool {
	value := c.Getenv(key)
	return value == "1" || value == "y" || value == "yes" || value == "on" || value == "true"
}

func (c *config) IsEnvFalse(key string) bool {
	value := c.Getenv(key)
	return value == "0" || value == "n" || value == "no" || value == "off" || value == "false"
}

// EnvDeps returns the environment variables this build depends on. The first
// call to this function blocks future reads from the environment.
func (c *config) EnvDeps() map[string]string {
	c.envLock.Lock()
	defer c.envLock.Unlock()
	c.envFrozen = true
	return c.envDeps
}

func (c *config) KatiEnabled() bool {
	return c.katiEnabled
}

func (c *config) BuildId() string {
	return String(c.productVariables.BuildId)
}

// BuildNumberFile returns the path to a text file containing metadata
// representing the current build's number.
//
// Rules that want to reference the build number should read from this file
// without depending on it. They will run whenever their other dependencies
// require them to run and get the current build number. This ensures they don't
// rebuild on every incremental build when the build number changes.
func (c *config) BuildNumberFile(ctx PathContext) Path {
	return PathForOutput(ctx, String(c.productVariables.BuildNumberFile))
}

// DeviceName returns the name of the current device target.
// TODO: take an AndroidModuleContext to select the device name for multi-device builds
func (c *config) DeviceName() string {
	return *c.productVariables.DeviceName
}

func (c *config) DeviceResourceOverlays() []string {
	return c.productVariables.DeviceResourceOverlays
}

func (c *config) ProductResourceOverlays() []string {
	return c.productVariables.ProductResourceOverlays
}

func (c *config) PlatformVersionName() string {
	return String(c.productVariables.Platform_version_name)
}

func (c *config) PlatformSdkVersion() ApiLevel {
	return uncheckedFinalApiLevel(*c.productVariables.Platform_sdk_version)
}

func (c *config) PlatformSdkCodename() string {
	return String(c.productVariables.Platform_sdk_codename)
}

func (c *config) PlatformSecurityPatch() string {
	return String(c.productVariables.Platform_security_patch)
}

func (c *config) PlatformPreviewSdkVersion() string {
	return String(c.productVariables.Platform_preview_sdk_version)
}

func (c *config) PlatformMinSupportedTargetSdkVersion() string {
	return String(c.productVariables.Platform_min_supported_target_sdk_version)
}

func (c *config) PlatformBaseOS() string {
	return String(c.productVariables.Platform_base_os)
}

func (c *config) MinSupportedSdkVersion() ApiLevel {
	return uncheckedFinalApiLevel(16)
}

func (c *config) FinalApiLevels() []ApiLevel {
	var levels []ApiLevel
	for i := 1; i <= c.PlatformSdkVersion().FinalOrFutureInt(); i++ {
		levels = append(levels, uncheckedFinalApiLevel(i))
	}
	return levels
}

func (c *config) PreviewApiLevels() []ApiLevel {
	var levels []ApiLevel
	for i, codename := range c.PlatformVersionActiveCodenames() {
		levels = append(levels, ApiLevel{
			value:     codename,
			number:    i,
			isPreview: true,
		})
	}
	return levels
}

func (c *config) AllSupportedApiLevels() []ApiLevel {
	var levels []ApiLevel
	levels = append(levels, c.FinalApiLevels()...)
	return append(levels, c.PreviewApiLevels()...)
}

// DefaultAppTargetSdk returns the API level that platform apps are targeting.
// This converts a codename to the exact ApiLevel it represents.
func (c *config) DefaultAppTargetSdk(ctx EarlyModuleContext) ApiLevel {
	if Bool(c.productVariables.Platform_sdk_final) {
		return c.PlatformSdkVersion()
	}
	codename := c.PlatformSdkCodename()
	if codename == "" {
		return NoneApiLevel
	}
	if codename == "REL" {
		panic("Platform_sdk_codename should not be REL when Platform_sdk_final is true")
	}
	return ApiLevelOrPanic(ctx, codename)
}

func (c *config) AppsDefaultVersionName() string {
	return String(c.productVariables.AppsDefaultVersionName)
}

// Codenames that are active in the current lunch target.
func (c *config) PlatformVersionActiveCodenames() []string {
	return c.productVariables.Platform_version_active_codenames
}

func (c *config) ProductAAPTConfig() []string {
	return c.productVariables.AAPTConfig
}

func (c *config) ProductAAPTPreferredConfig() string {
	return String(c.productVariables.AAPTPreferredConfig)
}

func (c *config) ProductAAPTCharacteristics() string {
	return String(c.productVariables.AAPTCharacteristics)
}

func (c *config) ProductAAPTPrebuiltDPI() []string {
	return c.productVariables.AAPTPrebuiltDPI
}

func (c *config) DefaultAppCertificateDir(ctx PathContext) SourcePath {
	defaultCert := String(c.productVariables.DefaultAppCertificate)
	if defaultCert != "" {
		return PathForSource(ctx, filepath.Dir(defaultCert))
	}
	return PathForSource(ctx, "build/make/target/product/security")
}

func (c *config) DefaultAppCertificate(ctx PathContext) (pem, key SourcePath) {
	defaultCert := String(c.productVariables.DefaultAppCertificate)
	if defaultCert != "" {
		return PathForSource(ctx, defaultCert+".x509.pem"), PathForSource(ctx, defaultCert+".pk8")
	}
	defaultDir := c.DefaultAppCertificateDir(ctx)
	return defaultDir.Join(ctx, "testkey.x509.pem"), defaultDir.Join(ctx, "testkey.pk8")
}

func (c *config) ApexKeyDir(ctx ModuleContext) SourcePath {
	// TODO(b/121224311): define another variable such as TARGET_APEX_KEY_OVERRIDE
	defaultCert := String(c.productVariables.DefaultAppCertificate)
	if defaultCert == "" || filepath.Dir(defaultCert) == "build/make/target/product/security" {
		// When defaultCert is unset or is set to the testkeys path, use the APEX keys
		// that is under the module dir
		return pathForModuleSrc(ctx)
	}
	// If not, APEX keys are under the specified directory
	return PathForSource(ctx, filepath.Dir(defaultCert))
}

// AllowMissingDependencies configures Blueprint/Soong to not fail when modules
// are configured to depend on non-existent modules. Note that this does not
// affect missing input dependencies at the Ninja level.
func (c *config) AllowMissingDependencies() bool {
	return Bool(c.productVariables.Allow_missing_dependencies)
}

// Returns true if a full platform source tree cannot be assumed.
func (c *config) UnbundledBuild() bool {
	return Bool(c.productVariables.Unbundled_build)
}

// Returns true if building apps that aren't bundled with the platform.
// UnbundledBuild() is always true when this is true.
func (c *config) UnbundledBuildApps() bool {
	return Bool(c.productVariables.Unbundled_build_apps)
}

// Returns true if building image that aren't bundled with the platform.
// UnbundledBuild() is always true when this is true.
func (c *config) UnbundledBuildImage() bool {
	return Bool(c.productVariables.Unbundled_build_image)
}

// Returns true if building modules against prebuilt SDKs.
func (c *config) AlwaysUsePrebuiltSdks() bool {
	return Bool(c.productVariables.Always_use_prebuilt_sdks)
}

func (c *config) MinimizeJavaDebugInfo() bool {
	return Bool(c.productVariables.MinimizeJavaDebugInfo) && !Bool(c.productVariables.Eng)
}

func (c *config) Debuggable() bool {
	return Bool(c.productVariables.Debuggable)
}

func (c *config) Eng() bool {
	return Bool(c.productVariables.Eng)
}

func (c *config) DevicePrimaryArchType() ArchType {
	return c.Targets[Android][0].Arch.ArchType
}

func (c *config) SanitizeHost() []string {
	return append([]string(nil), c.productVariables.SanitizeHost...)
}

func (c *config) SanitizeDevice() []string {
	return append([]string(nil), c.productVariables.SanitizeDevice...)
}

func (c *config) SanitizeDeviceDiag() []string {
	return append([]string(nil), c.productVariables.SanitizeDeviceDiag...)
}

func (c *config) SanitizeDeviceArch() []string {
	return append([]string(nil), c.productVariables.SanitizeDeviceArch...)
}

func (c *config) EnableCFI() bool {
	if c.productVariables.EnableCFI == nil {
		return true
	}
	return *c.productVariables.EnableCFI
}

func (c *config) DisableScudo() bool {
	return Bool(c.productVariables.DisableScudo)
}

func (c *config) Android64() bool {
	for _, t := range c.Targets[Android] {
		if t.Arch.ArchType.Multilib == "lib64" {
			return true
		}
	}

	return false
}

func (c *config) UseGoma() bool {
	return Bool(c.productVariables.UseGoma)
}

func (c *config) UseRBE() bool {
	return Bool(c.productVariables.UseRBE)
}

func (c *config) UseRBEJAVAC() bool {
	return Bool(c.productVariables.UseRBEJAVAC)
}

func (c *config) UseRBER8() bool {
	return Bool(c.productVariables.UseRBER8)
}

func (c *config) UseRBED8() bool {
	return Bool(c.productVariables.UseRBED8)
}

func (c *config) UseRemoteBuild() bool {
	return c.UseGoma() || c.UseRBE()
}

func (c *config) RunErrorProne() bool {
	return c.IsEnvTrue("RUN_ERROR_PRONE")
}

// XrefCorpusName returns the Kythe cross-reference corpus name.
func (c *config) XrefCorpusName() string {
	return c.Getenv("XREF_CORPUS")
}

// XrefCuEncoding returns the compilation unit encoding to use for Kythe code
// xrefs. Can be 'json' (default), 'proto' or 'all'.
func (c *config) XrefCuEncoding() string {
	if enc := c.Getenv("KYTHE_KZIP_ENCODING"); enc != "" {
		return enc
	}
	return "json"
}

// XrefCuJavaSourceMax returns the maximum number of the Java source files
// in a single compilation unit
const xrefJavaSourceFileMaxDefault = "1000"

func (c Config) XrefCuJavaSourceMax() string {
	v := c.Getenv("KYTHE_JAVA_SOURCE_BATCH_SIZE")
	if v == "" {
		return xrefJavaSourceFileMaxDefault
	}
	if _, err := strconv.ParseUint(v, 0, 0); err != nil {
		fmt.Fprintf(os.Stderr,
			"bad KYTHE_JAVA_SOURCE_BATCH_SIZE value: %s, will use %s",
			err, xrefJavaSourceFileMaxDefault)
		return xrefJavaSourceFileMaxDefault
	}
	return v

}

func (c *config) EmitXrefRules() bool {
	return c.XrefCorpusName() != ""
}

func (c *config) ClangTidy() bool {
	return Bool(c.productVariables.ClangTidy)
}

func (c *config) TidyChecks() string {
	if c.productVariables.TidyChecks == nil {
		return ""
	}
	return *c.productVariables.TidyChecks
}

func (c *config) LibartImgHostBaseAddress() string {
	return "0x60000000"
}

func (c *config) LibartImgDeviceBaseAddress() string {
	return "0x70000000"
}

func (c *config) ArtUseReadBarrier() bool {
	return Bool(c.productVariables.ArtUseReadBarrier)
}

// Enforce Runtime Resource Overlays for a module. RROs supersede static RROs,
// but some modules still depend on it.
//
// More info: https://source.android.com/devices/architecture/rros
func (c *config) EnforceRROForModule(name string) bool {
	enforceList := c.productVariables.EnforceRROTargets

	if len(enforceList) > 0 {
		if InList("*", enforceList) {
			return true
		}
		return InList(name, enforceList)
	}
	return false
}
func (c *config) EnforceRROExcludedOverlay(path string) bool {
	excluded := c.productVariables.EnforceRROExcludedOverlays
	if len(excluded) > 0 {
		return HasAnyPrefix(path, excluded)
	}
	return false
}

func (c *config) ExportedNamespaces() []string {
	return append([]string(nil), c.productVariables.NamespacesToExport...)
}

func (c *config) HostStaticBinaries() bool {
	return Bool(c.productVariables.HostStaticBinaries)
}

func (c *config) UncompressPrivAppDex() bool {
	return Bool(c.productVariables.UncompressPrivAppDex)
}

func (c *config) ModulesLoadedByPrivilegedModules() []string {
	return c.productVariables.ModulesLoadedByPrivilegedModules
}

// DexpreoptGlobalConfigPath returns the path to the dexpreopt.config file in
// the output directory, if it was created during the product configuration
// phase by Kati.
func (c *config) DexpreoptGlobalConfigPath(ctx PathContext) OptionalPath {
	if c.productVariables.DexpreoptGlobalConfig == nil {
		return OptionalPathForPath(nil)
	}
	return OptionalPathForPath(
		pathForBuildToolDep(ctx, *c.productVariables.DexpreoptGlobalConfig))
}

// DexpreoptGlobalConfig returns the raw byte contents of the dexpreopt global
// configuration. Since the configuration file was created by Kati during
// product configuration (externally of soong_build), it's not tracked, so we
// also manually add a Ninja file dependency on the configuration file to the
// rule that creates the main build.ninja file. This ensures that build.ninja is
// regenerated correctly if dexpreopt.config changes.
func (c *config) DexpreoptGlobalConfig(ctx PathContext) ([]byte, error) {
	path := c.DexpreoptGlobalConfigPath(ctx)
	if !path.Valid() {
		return nil, nil
	}
	ctx.AddNinjaFileDeps(path.String())
	return ioutil.ReadFile(absolutePath(path.String()))
}

func (c *deviceConfig) WithDexpreopt() bool {
	return c.config.productVariables.WithDexpreopt
}

func (c *config) FrameworksBaseDirExists(ctx PathContext) bool {
	return ExistentPathForSource(ctx, "frameworks", "base", "Android.bp").Valid()
}

func (c *config) VndkSnapshotBuildArtifacts() bool {
	return Bool(c.productVariables.VndkSnapshotBuildArtifacts)
}

func (c *config) HasMultilibConflict(arch ArchType) bool {
	return c.multilibConflicts[arch]
}

func (c *config) PrebuiltHiddenApiDir(ctx PathContext) string {
	return String(c.productVariables.PrebuiltHiddenApiDir)
}

func (c *deviceConfig) Arches() []Arch {
	var arches []Arch
	for _, target := range c.config.Targets[Android] {
		arches = append(arches, target.Arch)
	}
	return arches
}

func (c *deviceConfig) BinderBitness() string {
	is32BitBinder := c.config.productVariables.Binder32bit
	if is32BitBinder != nil && *is32BitBinder {
		return "32"
	}
	return "64"
}

func (c *deviceConfig) VendorPath() string {
	if c.config.productVariables.VendorPath != nil {
		return *c.config.productVariables.VendorPath
	}
	return "vendor"
}

func (c *deviceConfig) VndkVersion() string {
	return String(c.config.productVariables.DeviceVndkVersion)
}

func (c *deviceConfig) RecoverySnapshotVersion() string {
	return String(c.config.productVariables.RecoverySnapshotVersion)
}

func (c *deviceConfig) CurrentApiLevelForVendorModules() string {
	return StringDefault(c.config.productVariables.DeviceCurrentApiLevelForVendorModules, "current")
}

func (c *deviceConfig) PlatformVndkVersion() string {
	return String(c.config.productVariables.Platform_vndk_version)
}

func (c *deviceConfig) ProductVndkVersion() string {
	return String(c.config.productVariables.ProductVndkVersion)
}

func (c *deviceConfig) ExtraVndkVersions() []string {
	return c.config.productVariables.ExtraVndkVersions
}

func (c *deviceConfig) VndkUseCoreVariant() bool {
	return Bool(c.config.productVariables.VndkUseCoreVariant)
}

func (c *deviceConfig) SystemSdkVersions() []string {
	return c.config.productVariables.DeviceSystemSdkVersions
}

func (c *deviceConfig) PlatformSystemSdkVersions() []string {
	return c.config.productVariables.Platform_systemsdk_versions
}

func (c *deviceConfig) OdmPath() string {
	if c.config.productVariables.OdmPath != nil {
		return *c.config.productVariables.OdmPath
	}
	return "odm"
}

func (c *deviceConfig) ProductPath() string {
	if c.config.productVariables.ProductPath != nil {
		return *c.config.productVariables.ProductPath
	}
	return "product"
}

func (c *deviceConfig) SystemExtPath() string {
	if c.config.productVariables.SystemExtPath != nil {
		return *c.config.productVariables.SystemExtPath
	}
	return "system_ext"
}

func (c *deviceConfig) BtConfigIncludeDir() string {
	return String(c.config.productVariables.BtConfigIncludeDir)
}

func (c *deviceConfig) DeviceKernelHeaderDirs() []string {
	return c.config.productVariables.DeviceKernelHeaders
}

func (c *deviceConfig) SamplingPGO() bool {
	return Bool(c.config.productVariables.SamplingPGO)
}

// JavaCoverageEnabledForPath returns whether Java code coverage is enabled for
// path. Coverage is enabled by default when the product variable
// JavaCoveragePaths is empty. If JavaCoveragePaths is not empty, coverage is
// enabled for any path which is part of this variable (and not part of the
// JavaCoverageExcludePaths product variable). Value "*" in JavaCoveragePaths
// represents any path.
func (c *deviceConfig) JavaCoverageEnabledForPath(path string) bool {
	coverage := false
	if len(c.config.productVariables.JavaCoveragePaths) == 0 ||
		InList("*", c.config.productVariables.JavaCoveragePaths) ||
		HasAnyPrefix(path, c.config.productVariables.JavaCoveragePaths) {
		coverage = true
	}
	if coverage && len(c.config.productVariables.JavaCoverageExcludePaths) > 0 {
		if HasAnyPrefix(path, c.config.productVariables.JavaCoverageExcludePaths) {
			coverage = false
		}
	}
	return coverage
}

// Returns true if gcov or clang coverage is enabled.
func (c *deviceConfig) NativeCoverageEnabled() bool {
	return Bool(c.config.productVariables.GcovCoverage) ||
		Bool(c.config.productVariables.ClangCoverage)
}

func (c *deviceConfig) ClangCoverageEnabled() bool {
	return Bool(c.config.productVariables.ClangCoverage)
}

func (c *deviceConfig) GcovCoverageEnabled() bool {
	return Bool(c.config.productVariables.GcovCoverage)
}

// NativeCoverageEnabledForPath returns whether (GCOV- or Clang-based) native
// code coverage is enabled for path. By default, coverage is not enabled for a
// given path unless it is part of the NativeCoveragePaths product variable (and
// not part of the NativeCoverageExcludePaths product variable). Value "*" in
// NativeCoveragePaths represents any path.
func (c *deviceConfig) NativeCoverageEnabledForPath(path string) bool {
	coverage := false
	if len(c.config.productVariables.NativeCoveragePaths) > 0 {
		if InList("*", c.config.productVariables.NativeCoveragePaths) || HasAnyPrefix(path, c.config.productVariables.NativeCoveragePaths) {
			coverage = true
		}
	}
	if coverage && len(c.config.productVariables.NativeCoverageExcludePaths) > 0 {
		if HasAnyPrefix(path, c.config.productVariables.NativeCoverageExcludePaths) {
			coverage = false
		}
	}
	return coverage
}

func (c *deviceConfig) PgoAdditionalProfileDirs() []string {
	return c.config.productVariables.PgoAdditionalProfileDirs
}

func (c *deviceConfig) VendorSepolicyDirs() []string {
	return c.config.productVariables.BoardVendorSepolicyDirs
}

func (c *deviceConfig) OdmSepolicyDirs() []string {
	return c.config.productVariables.BoardOdmSepolicyDirs
}

func (c *deviceConfig) SystemExtPublicSepolicyDirs() []string {
	return c.config.productVariables.SystemExtPublicSepolicyDirs
}

func (c *deviceConfig) SystemExtPrivateSepolicyDirs() []string {
	return c.config.productVariables.SystemExtPrivateSepolicyDirs
}

func (c *deviceConfig) SepolicyM4Defs() []string {
	return c.config.productVariables.BoardSepolicyM4Defs
}

func (c *deviceConfig) OverrideManifestPackageNameFor(name string) (manifestName string, overridden bool) {
	return findOverrideValue(c.config.productVariables.ManifestPackageNameOverrides, name,
		"invalid override rule %q in PRODUCT_MANIFEST_PACKAGE_NAME_OVERRIDES should be <module_name>:<manifest_name>")
}

func (c *deviceConfig) OverrideCertificateFor(name string) (certificatePath string, overridden bool) {
	return findOverrideValue(c.config.productVariables.CertificateOverrides, name,
		"invalid override rule %q in PRODUCT_CERTIFICATE_OVERRIDES should be <module_name>:<certificate_module_name>")
}

func (c *deviceConfig) OverridePackageNameFor(name string) string {
	newName, overridden := findOverrideValue(
		c.config.productVariables.PackageNameOverrides,
		name,
		"invalid override rule %q in PRODUCT_PACKAGE_NAME_OVERRIDES should be <module_name>:<package_name>")
	if overridden {
		return newName
	}
	return name
}

func findOverrideValue(overrides []string, name string, errorMsg string) (newValue string, overridden bool) {
	if overrides == nil || len(overrides) == 0 {
		return "", false
	}
	for _, o := range overrides {
		split := strings.Split(o, ":")
		if len(split) != 2 {
			// This shouldn't happen as this is first checked in make, but just in case.
			panic(fmt.Errorf(errorMsg, o))
		}
		if matchPattern(split[0], name) {
			return substPattern(split[0], split[1], name), true
		}
	}
	return "", false
}

func (c *config) IntegerOverflowDisabledForPath(path string) bool {
	if len(c.productVariables.IntegerOverflowExcludePaths) == 0 {
		return false
	}
	return HasAnyPrefix(path, c.productVariables.IntegerOverflowExcludePaths)
}

func (c *config) CFIDisabledForPath(path string) bool {
	if len(c.productVariables.CFIExcludePaths) == 0 {
		return false
	}
	return HasAnyPrefix(path, c.productVariables.CFIExcludePaths)
}

func (c *config) CFIEnabledForPath(path string) bool {
	if len(c.productVariables.CFIIncludePaths) == 0 {
		return false
	}
	return HasAnyPrefix(path, c.productVariables.CFIIncludePaths) && !c.CFIDisabledForPath(path)
}

func (c *config) MemtagHeapDisabledForPath(path string) bool {
	if len(c.productVariables.MemtagHeapExcludePaths) == 0 {
		return false
	}
	return HasAnyPrefix(path, c.productVariables.MemtagHeapExcludePaths)
}

func (c *config) MemtagHeapAsyncEnabledForPath(path string) bool {
	if len(c.productVariables.MemtagHeapAsyncIncludePaths) == 0 {
		return false
	}
	return HasAnyPrefix(path, c.productVariables.MemtagHeapAsyncIncludePaths) && !c.MemtagHeapDisabledForPath(path)
}

func (c *config) MemtagHeapSyncEnabledForPath(path string) bool {
	if len(c.productVariables.MemtagHeapSyncIncludePaths) == 0 {
		return false
	}
	return HasAnyPrefix(path, c.productVariables.MemtagHeapSyncIncludePaths) && !c.MemtagHeapDisabledForPath(path)
}

func (c *config) VendorConfig(name string) VendorConfig {
	return soongconfig.Config(c.productVariables.VendorVars[name])
}

func (c *config) NdkAbis() bool {
	return Bool(c.productVariables.Ndk_abis)
}

func (c *config) AmlAbis() bool {
	return Bool(c.productVariables.Aml_abis)
}

func (c *config) FlattenApex() bool {
	return Bool(c.productVariables.Flatten_apex)
}

func (c *config) ForceApexSymlinkOptimization() bool {
	return Bool(c.productVariables.ForceApexSymlinkOptimization)
}

func (c *config) CompressedApex() bool {
	return Bool(c.productVariables.CompressedApex)
}

func (c *config) EnforceSystemCertificate() bool {
	return Bool(c.productVariables.EnforceSystemCertificate)
}

func (c *config) EnforceSystemCertificateAllowList() []string {
	return c.productVariables.EnforceSystemCertificateAllowList
}

func (c *config) EnforceProductPartitionInterface() bool {
	return Bool(c.productVariables.EnforceProductPartitionInterface)
}

func (c *config) EnforceInterPartitionJavaSdkLibrary() bool {
	return Bool(c.productVariables.EnforceInterPartitionJavaSdkLibrary)
}

func (c *config) InterPartitionJavaLibraryAllowList() []string {
	return c.productVariables.InterPartitionJavaLibraryAllowList
}

func (c *config) InstallExtraFlattenedApexes() bool {
	return Bool(c.productVariables.InstallExtraFlattenedApexes)
}

func (c *config) ProductHiddenAPIStubs() []string {
	return c.productVariables.ProductHiddenAPIStubs
}

func (c *config) ProductHiddenAPIStubsSystem() []string {
	return c.productVariables.ProductHiddenAPIStubsSystem
}

func (c *config) ProductHiddenAPIStubsTest() []string {
	return c.productVariables.ProductHiddenAPIStubsTest
}

func (c *deviceConfig) TargetFSConfigGen() []string {
	return c.config.productVariables.TargetFSConfigGen
}

func (c *config) ProductPublicSepolicyDirs() []string {
	return c.productVariables.ProductPublicSepolicyDirs
}

func (c *config) ProductPrivateSepolicyDirs() []string {
	return c.productVariables.ProductPrivateSepolicyDirs
}

func (c *config) MissingUsesLibraries() []string {
	return c.productVariables.MissingUsesLibraries
}

func (c *deviceConfig) DeviceArch() string {
	return String(c.config.productVariables.DeviceArch)
}

func (c *deviceConfig) DeviceArchVariant() string {
	return String(c.config.productVariables.DeviceArchVariant)
}

func (c *deviceConfig) DeviceSecondaryArch() string {
	return String(c.config.productVariables.DeviceSecondaryArch)
}

func (c *deviceConfig) DeviceSecondaryArchVariant() string {
	return String(c.config.productVariables.DeviceSecondaryArchVariant)
}

func (c *deviceConfig) BoardUsesRecoveryAsBoot() bool {
	return Bool(c.config.productVariables.BoardUsesRecoveryAsBoot)
}

func (c *deviceConfig) BoardKernelBinaries() []string {
	return c.config.productVariables.BoardKernelBinaries
}

func (c *deviceConfig) BoardKernelModuleInterfaceVersions() []string {
	return c.config.productVariables.BoardKernelModuleInterfaceVersions
}

func (c *deviceConfig) BoardMoveRecoveryResourcesToVendorBoot() bool {
	return Bool(c.config.productVariables.BoardMoveRecoveryResourcesToVendorBoot)
}

func (c *deviceConfig) PlatformSepolicyVersion() string {
	return String(c.config.productVariables.PlatformSepolicyVersion)
}

func (c *deviceConfig) TotSepolicyVersion() string {
	return String(c.config.productVariables.TotSepolicyVersion)
}

func (c *deviceConfig) BoardSepolicyVers() string {
	if ver := String(c.config.productVariables.BoardSepolicyVers); ver != "" {
		return ver
	}
	return c.PlatformSepolicyVersion()
}

func (c *deviceConfig) BoardReqdMaskPolicy() []string {
	return c.config.productVariables.BoardReqdMaskPolicy
}

func (c *deviceConfig) DirectedVendorSnapshot() bool {
	return c.config.productVariables.DirectedVendorSnapshot
}

func (c *deviceConfig) VendorSnapshotModules() map[string]bool {
	return c.config.productVariables.VendorSnapshotModules
}

func (c *deviceConfig) DirectedRecoverySnapshot() bool {
	return c.config.productVariables.DirectedRecoverySnapshot
}

func (c *deviceConfig) RecoverySnapshotModules() map[string]bool {
	return c.config.productVariables.RecoverySnapshotModules
}

func createDirsMap(previous map[string]bool, dirs []string) (map[string]bool, error) {
	var ret = make(map[string]bool)
	for _, dir := range dirs {
		clean := filepath.Clean(dir)
		if previous[clean] || ret[clean] {
			return nil, fmt.Errorf("Duplicate entry %s", dir)
		}
		ret[clean] = true
	}
	return ret, nil
}

func (c *deviceConfig) createDirsMapOnce(onceKey OnceKey, previous map[string]bool, dirs []string) map[string]bool {
	dirMap := c.Once(onceKey, func() interface{} {
		ret, err := createDirsMap(previous, dirs)
		if err != nil {
			panic(fmt.Errorf("%s: %w", onceKey.key, err))
		}
		return ret
	})
	if dirMap == nil {
		return nil
	}
	return dirMap.(map[string]bool)
}

var vendorSnapshotDirsExcludedKey = NewOnceKey("VendorSnapshotDirsExcludedMap")

func (c *deviceConfig) VendorSnapshotDirsExcludedMap() map[string]bool {
	return c.createDirsMapOnce(vendorSnapshotDirsExcludedKey, nil,
		c.config.productVariables.VendorSnapshotDirsExcluded)
}

var vendorSnapshotDirsIncludedKey = NewOnceKey("VendorSnapshotDirsIncludedMap")

func (c *deviceConfig) VendorSnapshotDirsIncludedMap() map[string]bool {
	excludedMap := c.VendorSnapshotDirsExcludedMap()
	return c.createDirsMapOnce(vendorSnapshotDirsIncludedKey, excludedMap,
		c.config.productVariables.VendorSnapshotDirsIncluded)
}

var recoverySnapshotDirsExcludedKey = NewOnceKey("RecoverySnapshotDirsExcludedMap")

func (c *deviceConfig) RecoverySnapshotDirsExcludedMap() map[string]bool {
	return c.createDirsMapOnce(recoverySnapshotDirsExcludedKey, nil,
		c.config.productVariables.RecoverySnapshotDirsExcluded)
}

var recoverySnapshotDirsIncludedKey = NewOnceKey("RecoverySnapshotDirsIncludedMap")

func (c *deviceConfig) RecoverySnapshotDirsIncludedMap() map[string]bool {
	excludedMap := c.RecoverySnapshotDirsExcludedMap()
	return c.createDirsMapOnce(recoverySnapshotDirsIncludedKey, excludedMap,
		c.config.productVariables.RecoverySnapshotDirsIncluded)
}

func (c *deviceConfig) HostFakeSnapshotEnabled() bool {
	return c.config.productVariables.HostFakeSnapshotEnabled
}

func (c *deviceConfig) ShippingApiLevel() ApiLevel {
	if c.config.productVariables.ShippingApiLevel == nil {
		return NoneApiLevel
	}
	apiLevel, _ := strconv.Atoi(*c.config.productVariables.ShippingApiLevel)
	return uncheckedFinalApiLevel(apiLevel)
}

func (c *deviceConfig) BuildBrokenEnforceSyspropOwner() bool {
	return c.config.productVariables.BuildBrokenEnforceSyspropOwner
}

func (c *deviceConfig) BuildBrokenTrebleSyspropNeverallow() bool {
	return c.config.productVariables.BuildBrokenTrebleSyspropNeverallow
}

func (c *deviceConfig) BuildDebugfsRestrictionsEnabled() bool {
	return c.config.productVariables.BuildDebugfsRestrictionsEnabled
}

func (c *deviceConfig) BuildBrokenVendorPropertyNamespace() bool {
	return c.config.productVariables.BuildBrokenVendorPropertyNamespace
}

func (c *deviceConfig) RequiresInsecureExecmemForSwiftshader() bool {
	return c.config.productVariables.RequiresInsecureExecmemForSwiftshader
}

func (c *config) SelinuxIgnoreNeverallows() bool {
	return c.productVariables.SelinuxIgnoreNeverallows
}

func (c *deviceConfig) SepolicySplit() bool {
	return c.config.productVariables.SepolicySplit
}

func (c *deviceConfig) SepolicyFreezeTestExtraDirs() []string {
	return c.config.productVariables.SepolicyFreezeTestExtraDirs
}

func (c *deviceConfig) SepolicyFreezeTestExtraPrebuiltDirs() []string {
	return c.config.productVariables.SepolicyFreezeTestExtraPrebuiltDirs
}

func (c *deviceConfig) GenerateAidlNdkPlatformBackend() bool {
	return c.config.productVariables.GenerateAidlNdkPlatformBackend
}

// The ConfiguredJarList struct provides methods for handling a list of (apex, jar) pairs.
// Such lists are used in the build system for things like bootclasspath jars or system server jars.
// The apex part is either an apex name, or a special names "platform" or "system_ext". Jar is a
// module name. The pairs come from Make product variables as a list of colon-separated strings.
//
// Examples:
//   - "com.android.art:core-oj"
//   - "platform:framework"
//   - "system_ext:foo"
//
type ConfiguredJarList struct {
	// A list of apex components, which can be an apex name,
	// or special names like "platform" or "system_ext".
	apexes []string

	// A list of jar module name components.
	jars []string
}

// Len returns the length of the list of jars.
func (l *ConfiguredJarList) Len() int {
	return len(l.jars)
}

// Jar returns the idx-th jar component of (apex, jar) pairs.
func (l *ConfiguredJarList) Jar(idx int) string {
	return l.jars[idx]
}

// Apex returns the idx-th apex component of (apex, jar) pairs.
func (l *ConfiguredJarList) Apex(idx int) string {
	return l.apexes[idx]
}

// ContainsJar returns true if the (apex, jar) pairs contains a pair with the
// given jar module name.
func (l *ConfiguredJarList) ContainsJar(jar string) bool {
	return InList(jar, l.jars)
}

// If the list contains the given (apex, jar) pair.
func (l *ConfiguredJarList) containsApexJarPair(apex, jar string) bool {
	for i := 0; i < l.Len(); i++ {
		if apex == l.apexes[i] && jar == l.jars[i] {
			return true
		}
	}
	return false
}

// ApexOfJar returns the apex component of the first pair with the given jar name on the list, or
// an empty string if not found.
func (l *ConfiguredJarList) ApexOfJar(jar string) string {
	if idx := IndexList(jar, l.jars); idx != -1 {
		return l.Apex(IndexList(jar, l.jars))
	}
	return ""
}

// IndexOfJar returns the first pair with the given jar name on the list, or -1
// if not found.
func (l *ConfiguredJarList) IndexOfJar(jar string) int {
	return IndexList(jar, l.jars)
}

func copyAndAppend(list []string, item string) []string {
	// Create the result list to be 1 longer than the input.
	result := make([]string, len(list)+1)

	// Copy the whole input list into the result.
	count := copy(result, list)

	// Insert the extra item at the end.
	result[count] = item

	return result
}

// Append an (apex, jar) pair to the list.
func (l *ConfiguredJarList) Append(apex string, jar string) ConfiguredJarList {
	// Create a copy of the backing arrays before appending to avoid sharing backing
	// arrays that are mutated across instances.
	apexes := copyAndAppend(l.apexes, apex)
	jars := copyAndAppend(l.jars, jar)

	return ConfiguredJarList{apexes, jars}
}

// Append a list of (apex, jar) pairs to the list.
func (l *ConfiguredJarList) AppendList(other ConfiguredJarList) ConfiguredJarList {
	apexes := make([]string, 0, l.Len()+other.Len())
	jars := make([]string, 0, l.Len()+other.Len())

	apexes = append(apexes, l.apexes...)
	jars = append(jars, l.jars...)

	apexes = append(apexes, other.apexes...)
	jars = append(jars, other.jars...)

	return ConfiguredJarList{apexes, jars}
}

// RemoveList filters out a list of (apex, jar) pairs from the receiving list of pairs.
func (l *ConfiguredJarList) RemoveList(list ConfiguredJarList) ConfiguredJarList {
	apexes := make([]string, 0, l.Len())
	jars := make([]string, 0, l.Len())

	for i, jar := range l.jars {
		apex := l.apexes[i]
		if !list.containsApexJarPair(apex, jar) {
			apexes = append(apexes, apex)
			jars = append(jars, jar)
		}
	}

	return ConfiguredJarList{apexes, jars}
}

// Filter keeps the entries if a jar appears in the given list of jars to keep. Returns a new list
// and any remaining jars that are not on this list.
func (l *ConfiguredJarList) Filter(jarsToKeep []string) (ConfiguredJarList, []string) {
	var apexes []string
	var jars []string

	for i, jar := range l.jars {
		if InList(jar, jarsToKeep) {
			apexes = append(apexes, l.apexes[i])
			jars = append(jars, jar)
		}
	}

	return ConfiguredJarList{apexes, jars}, RemoveListFromList(jarsToKeep, jars)
}

// CopyOfJars returns a copy of the list of strings containing jar module name
// components.
func (l *ConfiguredJarList) CopyOfJars() []string {
	return CopyOf(l.jars)
}

// CopyOfApexJarPairs returns a copy of the list of strings with colon-separated
// (apex, jar) pairs.
func (l *ConfiguredJarList) CopyOfApexJarPairs() []string {
	pairs := make([]string, 0, l.Len())

	for i, jar := range l.jars {
		apex := l.apexes[i]
		pairs = append(pairs, apex+":"+jar)
	}

	return pairs
}

// BuildPaths returns a list of build paths based on the given directory prefix.
func (l *ConfiguredJarList) BuildPaths(ctx PathContext, dir OutputPath) WritablePaths {
	paths := make(WritablePaths, l.Len())
	for i, jar := range l.jars {
		paths[i] = dir.Join(ctx, ModuleStem(jar)+".jar")
	}
	return paths
}

// BuildPathsByModule returns a map from module name to build paths based on the given directory
// prefix.
func (l *ConfiguredJarList) BuildPathsByModule(ctx PathContext, dir OutputPath) map[string]WritablePath {
	paths := map[string]WritablePath{}
	for _, jar := range l.jars {
		paths[jar] = dir.Join(ctx, ModuleStem(jar)+".jar")
	}
	return paths
}

// UnmarshalJSON converts JSON configuration from raw bytes into a
// ConfiguredJarList structure.
func (l *ConfiguredJarList) UnmarshalJSON(b []byte) error {
	// Try and unmarshal into a []string each item of which contains a pair
	// <apex>:<jar>.
	var list []string
	err := json.Unmarshal(b, &list)
	if err != nil {
		// Did not work so return
		return err
	}

	apexes, jars, err := splitListOfPairsIntoPairOfLists(list)
	if err != nil {
		return err
	}
	l.apexes = apexes
	l.jars = jars
	return nil
}

func (l *ConfiguredJarList) MarshalJSON() ([]byte, error) {
	if len(l.apexes) != len(l.jars) {
		return nil, errors.New(fmt.Sprintf("Inconsistent ConfiguredJarList: apexes: %q, jars: %q", l.apexes, l.jars))
	}

	list := make([]string, 0, len(l.apexes))

	for i := 0; i < len(l.apexes); i++ {
		list = append(list, l.apexes[i]+":"+l.jars[i])
	}

	return json.Marshal(list)
}

// ModuleStem hardcodes the stem of framework-minus-apex to return "framework".
//
// TODO(b/139391334): hard coded until we find a good way to query the stem of a
// module before any other mutators are run.
func ModuleStem(module string) string {
	if module == "framework-minus-apex" {
		return "framework"
	}
	return module
}

// DevicePaths computes the on-device paths for the list of (apex, jar) pairs,
// based on the operating system.
func (l *ConfiguredJarList) DevicePaths(cfg Config, ostype OsType) []string {
	paths := make([]string, l.Len())
	for i, jar := range l.jars {
		apex := l.apexes[i]
		name := ModuleStem(jar) + ".jar"

		var subdir string
		if apex == "platform" {
			subdir = "system/framework"
		} else if apex == "system_ext" {
			subdir = "system_ext/framework"
		} else {
			subdir = filepath.Join("apex", apex, "javalib")
		}

		if ostype.Class == Host {
			paths[i] = filepath.Join(cfg.Getenv("OUT_DIR"), "host", cfg.PrebuiltOS(), subdir, name)
		} else {
			paths[i] = filepath.Join("/", subdir, name)
		}
	}
	return paths
}

func (l *ConfiguredJarList) String() string {
	var pairs []string
	for i := 0; i < l.Len(); i++ {
		pairs = append(pairs, l.apexes[i]+":"+l.jars[i])
	}
	return strings.Join(pairs, ",")
}

func splitListOfPairsIntoPairOfLists(list []string) ([]string, []string, error) {
	// Now we need to populate this list by splitting each item in the slice of
	// pairs and appending them to the appropriate list of apexes or jars.
	apexes := make([]string, len(list))
	jars := make([]string, len(list))

	for i, apexjar := range list {
		apex, jar, err := splitConfiguredJarPair(apexjar)
		if err != nil {
			return nil, nil, err
		}
		apexes[i] = apex
		jars[i] = jar
	}

	return apexes, jars, nil
}

// Expected format for apexJarValue = <apex name>:<jar name>
func splitConfiguredJarPair(str string) (string, string, error) {
	pair := strings.SplitN(str, ":", 2)
	if len(pair) == 2 {
		apex := pair[0]
		jar := pair[1]
		if apex == "" {
			return apex, jar, fmt.Errorf("invalid apex '%s' in <apex>:<jar> pair '%s', expected format: <apex>:<jar>", apex, str)
		}
		return apex, jar, nil
	} else {
		return "error-apex", "error-jar", fmt.Errorf("malformed (apex, jar) pair: '%s', expected format: <apex>:<jar>", str)
	}
}

// CreateTestConfiguredJarList is a function to create ConfiguredJarList for tests.
func CreateTestConfiguredJarList(list []string) ConfiguredJarList {
	// Create the ConfiguredJarList in as similar way as it is created at runtime by marshalling to
	// a json list of strings and then unmarshalling into a ConfiguredJarList instance.
	b, err := json.Marshal(list)
	if err != nil {
		panic(err)
	}

	var jarList ConfiguredJarList
	err = json.Unmarshal(b, &jarList)
	if err != nil {
		panic(err)
	}

	return jarList
}

// EmptyConfiguredJarList returns an empty jar list.
func EmptyConfiguredJarList() ConfiguredJarList {
	return ConfiguredJarList{}
}

var earlyBootJarsKey = NewOnceKey("earlyBootJars")

func (c *config) BootJars() []string {
	return c.Once(earlyBootJarsKey, func() interface{} {
		list := c.productVariables.BootJars.CopyOfJars()
		return append(list, c.productVariables.ApexBootJars.CopyOfJars()...)
	}).([]string)
}

func (c *config) NonApexBootJars() ConfiguredJarList {
	return c.productVariables.BootJars
}

func (c *config) ApexBootJars() ConfiguredJarList {
	return c.productVariables.ApexBootJars
}

func (c *config) RBEWrapper() string {
	return c.GetenvWithDefault("RBE_WRAPPER", remoteexec.DefaultWrapperPath)
}<|MERGE_RESOLUTION|>--- conflicted
+++ resolved
@@ -597,17 +597,6 @@
 	if ctx.Config().KatiEnabled() {
 		path = path.ToMakePath()
 	}
-<<<<<<< HEAD
-	return path
-}
-
-func (c *config) HostJavaBinToolPath(ctx PathContext, tool string) Path {
-	path := pathForInstall(ctx, ctx.Config().BuildOS, ctx.Config().BuildArch, "bin", false, tool)
-	if ctx.Config().KatiEnabled() {
-		path = path.ToMakePath()
-	}
-=======
->>>>>>> 8a709b14
 	return path
 }
 
