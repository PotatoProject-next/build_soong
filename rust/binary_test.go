// Copyright 2019 The Android Open Source Project
//
// Licensed under the Apache License, Version 2.0 (the "License");
// you may not use this file except in compliance with the License.
// You may obtain a copy of the License at
//
//     http://www.apache.org/licenses/LICENSE-2.0
//
// Unless required by applicable law or agreed to in writing, software
// distributed under the License is distributed on an "AS IS" BASIS,
// WITHOUT WARRANTIES OR CONDITIONS OF ANY KIND, either express or implied.
// See the License for the specific language governing permissions and
// limitations under the License.

package rust

import (
	"strings"
	"testing"

	"android/soong/android"
)

// Test that rustlibs default linkage is correct for binaries.
func TestBinaryLinkage(t *testing.T) {
	ctx := testRust(t, `
		rust_binary {
			name: "fizz-buzz",
			srcs: ["foo.rs"],
			rustlibs: ["libfoo"],
			host_supported: true,
		}
		rust_library {
			name: "libfoo",
			srcs: ["foo.rs"],
			crate_name: "foo",
			host_supported: true,
		}`)

	fizzBuzzHost := ctx.ModuleForTests("fizz-buzz", "linux_glibc_x86_64").Module().(*Module)
	fizzBuzzDevice := ctx.ModuleForTests("fizz-buzz", "android_arm64_armv8-a").Module().(*Module)

	if !android.InList("libfoo", fizzBuzzHost.Properties.AndroidMkRlibs) {
		t.Errorf("rustlibs dependency libfoo should be an rlib dep for host modules")
	}

	if !android.InList("libfoo", fizzBuzzDevice.Properties.AndroidMkDylibs) {
		t.Errorf("rustlibs dependency libfoo should be an dylib dep for device modules")
	}
}

// Test that the path returned by HostToolPath is correct
func TestHostToolPath(t *testing.T) {
	ctx := testRust(t, `
		rust_binary_host {
			name: "fizz-buzz",
			srcs: ["foo.rs"],
		}`)

	path := ctx.ModuleForTests("fizz-buzz", "linux_glibc_x86_64").Module().(*Module).HostToolPath()
	if g, w := path.String(), "/host/linux-x86/bin/fizz-buzz"; !strings.Contains(g, w) {
		t.Errorf("wrong host tool path, expected %q got %q", w, g)
	}
}

// Test that the flags being passed to rust_binary modules are as expected
func TestBinaryFlags(t *testing.T) {
	ctx := testRust(t, `
		rust_binary_host {
			name: "fizz-buzz",
			srcs: ["foo.rs"],
		}`)

	fizzBuzz := ctx.ModuleForTests("fizz-buzz", "linux_glibc_x86_64").Output("fizz-buzz")

	flags := fizzBuzz.Args["rustcFlags"]
	if strings.Contains(flags, "--test") {
		t.Errorf("extra --test flag, rustcFlags: %#v", flags)
	}
<<<<<<< HEAD
=======
	if strings.Contains(flags, "prefer-dynamic") {
		t.Errorf("unexpected prefer-dynamic flag, rustcFlags: %#v", flags)
	}
}

func TestLinkObjects(t *testing.T) {
	ctx := testRust(t, `
		rust_binary {
			name: "fizz-buzz",
			srcs: ["foo.rs"],
			shared_libs: ["libfoo"],
		}
		cc_library {
			name: "libfoo",
		}`)

	fizzBuzz := ctx.ModuleForTests("fizz-buzz", "android_arm64_armv8-a").Output("fizz-buzz")
	linkFlags := fizzBuzz.Args["linkFlags"]
	if !strings.Contains(linkFlags, "/libfoo.so") {
		t.Errorf("missing shared dependency 'libfoo.so' in linkFlags: %#v", linkFlags)
	}
>>>>>>> 2093af23
}<|MERGE_RESOLUTION|>--- conflicted
+++ resolved
@@ -77,11 +77,6 @@
 	if strings.Contains(flags, "--test") {
 		t.Errorf("extra --test flag, rustcFlags: %#v", flags)
 	}
-<<<<<<< HEAD
-=======
-	if strings.Contains(flags, "prefer-dynamic") {
-		t.Errorf("unexpected prefer-dynamic flag, rustcFlags: %#v", flags)
-	}
 }
 
 func TestLinkObjects(t *testing.T) {
@@ -100,5 +95,4 @@
 	if !strings.Contains(linkFlags, "/libfoo.so") {
 		t.Errorf("missing shared dependency 'libfoo.so' in linkFlags: %#v", linkFlags)
 	}
->>>>>>> 2093af23
 }