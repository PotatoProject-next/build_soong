// Copyright 2021 The Android Open Source Project
//
// Licensed under the Apache License, Version 2.0 (the "License");
// you may not use this file except in compliance with the License.
// You may obtain a copy of the License at
//
//     http://www.apache.org/licenses/LICENSE-2.0
//
// Unless required by applicable law or agreed to in writing, software
// distributed under the License is distributed on an "AS IS" BASIS,
// WITHOUT WARRANTIES OR CONDITIONS OF ANY KIND, either express or implied.
// See the License for the specific language governing permissions and
// limitations under the License.

package rust

import (
	"fmt"
	"path/filepath"
	"reflect"
	"strings"
	"testing"

	"android/soong/android"
	"android/soong/cc"
)

func TestVendorSnapshotCapture(t *testing.T) {
	bp := `
	rust_ffi {
		name: "libffivendor_available",
		crate_name: "ffivendor_available",
		srcs: ["lib.rs"],
		vendor_available: true,
		include_dirs: ["rust_headers/"],
	}

	rust_ffi {
		name: "libffivendor",
		crate_name: "ffivendor",
		srcs: ["lib.rs"],
		vendor: true,
		include_dirs: ["rust_headers/"],
	}

	rust_library {
		name: "librustvendor_available",
		crate_name: "rustvendor_available",
		srcs: ["lib.rs"],
		vendor_available: true,
		include_dirs: ["rust_headers/"],
	}

	rust_library_rlib {
		name: "librustvendor",
		crate_name: "rustvendor",
		srcs: ["lib.rs"],
		vendor: true,
		include_dirs: ["rust_headers/"],
	}

	rust_binary {
		name: "vendor_available_bin",
		vendor_available: true,
		srcs: ["srcs/lib.rs"],
	}

	rust_binary {
		name: "vendor_bin",
		vendor: true,
		srcs: ["srcs/lib.rs"],
	}
    `
	skipTestIfOsNotSupported(t)
	result := android.GroupFixturePreparers(
		prepareForRustTest,
		rustMockedFiles.AddToFixture(),
		android.FixtureModifyProductVariables(
			func(variables android.FixtureProductVariables) {
				variables.DeviceVndkVersion = StringPtr("current")
				variables.Platform_vndk_version = StringPtr("29")
			},
		),
	).RunTestWithBp(t, bp)
	ctx := result.TestContext

	// Check Vendor snapshot output.

	snapshotDir := "vendor-snapshot"
	snapshotVariantPath := filepath.Join("out/soong", snapshotDir, "arm64")
	snapshotSingleton := ctx.SingletonForTests("vendor-snapshot")
	var jsonFiles []string
	for _, arch := range [][]string{
		[]string{"arm64", "armv8-a"},
		[]string{"arm", "armv7-a-neon"},
	} {
		archType := arch[0]
		archVariant := arch[1]
		archDir := fmt.Sprintf("arch-%s-%s", archType, archVariant)

		// For shared libraries, only non-VNDK vendor_available modules are captured
		sharedVariant := fmt.Sprintf("android_vendor.29_%s_%s_shared", archType, archVariant)
		sharedDir := filepath.Join(snapshotVariantPath, archDir, "shared")
		cc.CheckSnapshot(t, ctx, snapshotSingleton, "libffivendor_available", "libffivendor_available.so", sharedDir, sharedVariant)
		jsonFiles = append(jsonFiles,
			filepath.Join(sharedDir, "libffivendor_available.so.json"))

		// For static libraries, all vendor:true and vendor_available modules (including VNDK) are captured.
		staticVariant := fmt.Sprintf("android_vendor.29_%s_%s_static", archType, archVariant)
		staticDir := filepath.Join(snapshotVariantPath, archDir, "static")
		cc.CheckSnapshot(t, ctx, snapshotSingleton, "libffivendor_available", "libffivendor_available.a", staticDir, staticVariant)
		cc.CheckSnapshot(t, ctx, snapshotSingleton, "libffivendor", "libffivendor.a", staticDir, staticVariant)
		jsonFiles = append(jsonFiles,
			filepath.Join(staticDir, "libffivendor_available.a.json"))
		jsonFiles = append(jsonFiles,
			filepath.Join(staticDir, "libffivendor.a.json"))

		// For rlib libraries, all vendor:true and vendor_available modules (including VNDK) are captured.
		rlibVariant := fmt.Sprintf("android_vendor.29_%s_%s_rlib_rlib-std", archType, archVariant)
		rlibDir := filepath.Join(snapshotVariantPath, archDir, "rlib")
		cc.CheckSnapshot(t, ctx, snapshotSingleton, "librustvendor_available", "librustvendor_available.rlib", rlibDir, rlibVariant)
		cc.CheckSnapshot(t, ctx, snapshotSingleton, "librustvendor", "librustvendor.rlib", rlibDir, rlibVariant)
		jsonFiles = append(jsonFiles,
			filepath.Join(rlibDir, "librustvendor_available.rlib.json"))
		jsonFiles = append(jsonFiles,
			filepath.Join(rlibDir, "librustvendor.rlib.json"))

		// For binary executables, all vendor:true and vendor_available modules are captured.
		if archType == "arm64" {
			binaryVariant := fmt.Sprintf("android_vendor.29_%s_%s", archType, archVariant)
			binaryDir := filepath.Join(snapshotVariantPath, archDir, "binary")
			cc.CheckSnapshot(t, ctx, snapshotSingleton, "vendor_available_bin", "vendor_available_bin", binaryDir, binaryVariant)
			cc.CheckSnapshot(t, ctx, snapshotSingleton, "vendor_bin", "vendor_bin", binaryDir, binaryVariant)
			jsonFiles = append(jsonFiles,
				filepath.Join(binaryDir, "vendor_available_bin.json"))
			jsonFiles = append(jsonFiles,
				filepath.Join(binaryDir, "vendor_bin.json"))
		}
	}

	for _, jsonFile := range jsonFiles {
		// verify all json files exist
		if snapshotSingleton.MaybeOutput(jsonFile).Rule == nil {
			t.Errorf("%q expected but not found; #%v", jsonFile, jsonFiles)
		}
	}

	// fake snapshot should have all outputs in the normal snapshot.
	fakeSnapshotSingleton := ctx.SingletonForTests("vendor-fake-snapshot")

	for _, output := range snapshotSingleton.AllOutputs() {
		fakeOutput := strings.Replace(output, "/vendor-snapshot/", "/fake/vendor-snapshot/", 1)
		if fakeSnapshotSingleton.MaybeOutput(fakeOutput).Rule == nil {
			t.Errorf("%q expected but not found", fakeOutput)
		}
	}
}

func TestVendorSnapshotDirected(t *testing.T) {
	bp := `
	rust_ffi_shared {
		name: "libffivendor_available",
		crate_name: "ffivendor_available",
		srcs: ["lib.rs"],
		vendor_available: true,
	}

	rust_library {
		name: "librustvendor_available",
		crate_name: "rustvendor_available",
		srcs: ["lib.rs"],
		vendor_available: true,
	}

	rust_ffi_shared {
		name: "libffivendor_exclude",
		crate_name: "ffivendor_exclude",
		srcs: ["lib.rs"],
		vendor_available: true,
	}

	rust_library {
		name: "librustvendor_exclude",
		crate_name: "rustvendor_exclude",
		srcs: ["lib.rs"],
		vendor_available: true,
	}
`
	ctx := testRustVndk(t, bp)
	ctx.Config().TestProductVariables.VendorSnapshotModules = make(map[string]bool)
	ctx.Config().TestProductVariables.VendorSnapshotModules["librustvendor_available"] = true
	ctx.Config().TestProductVariables.VendorSnapshotModules["libffivendor_available"] = true
	ctx.Config().TestProductVariables.DirectedVendorSnapshot = true

	// Check Vendor snapshot output.

	snapshotDir := "vendor-snapshot"
	snapshotVariantPath := filepath.Join("out/soong", snapshotDir, "arm64")
	snapshotSingleton := ctx.SingletonForTests("vendor-snapshot")

	var includeJsonFiles []string

	for _, arch := range [][]string{
		[]string{"arm64", "armv8-a"},
		[]string{"arm", "armv7-a-neon"},
	} {
		archType := arch[0]
		archVariant := arch[1]
		archDir := fmt.Sprintf("arch-%s-%s", archType, archVariant)

		sharedVariant := fmt.Sprintf("android_vendor.29_%s_%s_shared", archType, archVariant)
		rlibVariant := fmt.Sprintf("android_vendor.29_%s_%s_rlib_rlib-std", archType, archVariant)
		sharedDir := filepath.Join(snapshotVariantPath, archDir, "shared")
		rlibDir := filepath.Join(snapshotVariantPath, archDir, "rlib")

		// Included modules
		cc.CheckSnapshot(t, ctx, snapshotSingleton, "librustvendor_available", "librustvendor_available.rlib", rlibDir, rlibVariant)
		cc.CheckSnapshot(t, ctx, snapshotSingleton, "libffivendor_available", "libffivendor_available.so", sharedDir, sharedVariant)
		includeJsonFiles = append(includeJsonFiles, filepath.Join(rlibDir, "librustvendor_available.rlib.json"))
		includeJsonFiles = append(includeJsonFiles, filepath.Join(sharedDir, "libffivendor_available.so.json"))

		// Excluded modules. Modules not included in the directed vendor snapshot
		// are still include as fake modules.
		cc.CheckSnapshotRule(t, ctx, snapshotSingleton, "librustvendor_exclude", "librustvendor_exclude.rlib", rlibDir, rlibVariant)
		cc.CheckSnapshotRule(t, ctx, snapshotSingleton, "libffivendor_exclude", "libffivendor_exclude.so", sharedDir, sharedVariant)
		includeJsonFiles = append(includeJsonFiles, filepath.Join(rlibDir, "librustvendor_exclude.rlib.json"))
		includeJsonFiles = append(includeJsonFiles, filepath.Join(sharedDir, "libffivendor_exclude.so.json"))
	}

	// Verify that each json file for an included module has a rule.
	for _, jsonFile := range includeJsonFiles {
		if snapshotSingleton.MaybeOutput(jsonFile).Rule == nil {
			t.Errorf("include json file %q not found", jsonFile)
		}
	}
}

func TestVendorSnapshotExclude(t *testing.T) {

	// This test verifies that the exclude_from_vendor_snapshot property
	// makes its way from the Android.bp source file into the module data
	// structure. It also verifies that modules are correctly included or
	// excluded in the vendor snapshot based on their path (framework or
	// vendor) and the exclude_from_vendor_snapshot property.

	frameworkBp := `
		rust_ffi_shared {
			name: "libinclude",
			crate_name: "include",
			srcs: ["include.rs"],
			vendor_available: true,
		}

		rust_ffi_shared {
			name: "libexclude",
			crate_name: "exclude",
			srcs: ["exclude.rs"],
			vendor: true,
			exclude_from_vendor_snapshot: true,
		}

		rust_ffi_shared {
			name: "libavailable_exclude",
			crate_name: "available_exclude",
			srcs: ["lib.rs"],
			vendor_available: true,
			exclude_from_vendor_snapshot: true,
		}

		rust_library {
			name: "librust_include",
			crate_name: "rust_include",
			srcs: ["include.rs"],
			vendor_available: true,
		}

		rust_library_rlib {
			name: "librust_exclude",
			crate_name: "rust_exclude",
			srcs: ["exclude.rs"],
			vendor: true,
			exclude_from_vendor_snapshot: true,
		}

		rust_library {
			name: "librust_available_exclude",
			crate_name: "rust_available_exclude",
			srcs: ["lib.rs"],
			vendor_available: true,
			exclude_from_vendor_snapshot: true,
		}
	`

	mockFS := map[string][]byte{
		"framework/Android.bp": []byte(frameworkBp),
		"framework/include.rs": nil,
		"framework/exclude.rs": nil,
	}

	ctx := testRustVndkFs(t, "", mockFS)

	// Test an include and exclude framework module.
	cc.AssertExcludeFromVendorSnapshotIs(t, ctx, "libinclude", false, sharedVendorVariant)
	cc.AssertExcludeFromVendorSnapshotIs(t, ctx, "libexclude", true, sharedVendorVariant)
	cc.AssertExcludeFromVendorSnapshotIs(t, ctx, "libavailable_exclude", true, sharedVendorVariant)

	cc.AssertExcludeFromVendorSnapshotIs(t, ctx, "librust_include", false, rlibVendorVariant)
	cc.AssertExcludeFromVendorSnapshotIs(t, ctx, "librust_exclude", true, rlibVendorVariant)
	cc.AssertExcludeFromVendorSnapshotIs(t, ctx, "librust_available_exclude", true, rlibVendorVariant)

	// Verify the content of the vendor snapshot.

	snapshotDir := "vendor-snapshot"
	snapshotVariantPath := filepath.Join("out/soong", snapshotDir, "arm64")
	snapshotSingleton := ctx.SingletonForTests("vendor-snapshot")

	var includeJsonFiles []string
	var excludeJsonFiles []string

	for _, arch := range [][]string{
		[]string{"arm64", "armv8-a"},
		[]string{"arm", "armv7-a-neon"},
	} {
		archType := arch[0]
		archVariant := arch[1]
		archDir := fmt.Sprintf("arch-%s-%s", archType, archVariant)

		sharedVariant := fmt.Sprintf("android_vendor.29_%s_%s_shared", archType, archVariant)
		sharedDir := filepath.Join(snapshotVariantPath, archDir, "shared")
		rlibVariant := fmt.Sprintf("android_vendor.29_%s_%s_rlib_rlib-std", archType, archVariant)
		rlibDir := filepath.Join(snapshotVariantPath, archDir, "rlib")

		// Included modules
		cc.CheckSnapshot(t, ctx, snapshotSingleton, "libinclude", "libinclude.so", sharedDir, sharedVariant)
		includeJsonFiles = append(includeJsonFiles, filepath.Join(sharedDir, "libinclude.so.json"))
		cc.CheckSnapshot(t, ctx, snapshotSingleton, "librust_include", "librust_include.rlib", rlibDir, rlibVariant)
		includeJsonFiles = append(includeJsonFiles, filepath.Join(rlibDir, "librust_include.rlib.json"))

		// Excluded modules
		cc.CheckSnapshotExclude(t, ctx, snapshotSingleton, "libexclude", "libexclude.so", sharedDir, sharedVariant)
		excludeJsonFiles = append(excludeJsonFiles, filepath.Join(sharedDir, "libexclude.so.json"))
		cc.CheckSnapshotExclude(t, ctx, snapshotSingleton, "libavailable_exclude", "libavailable_exclude.so", sharedDir, sharedVariant)
		excludeJsonFiles = append(excludeJsonFiles, filepath.Join(sharedDir, "libavailable_exclude.so.json"))
		cc.CheckSnapshotExclude(t, ctx, snapshotSingleton, "librust_exclude", "librust_exclude.rlib", rlibDir, rlibVariant)
		excludeJsonFiles = append(excludeJsonFiles, filepath.Join(rlibDir, "librust_exclude.rlib.json"))
		cc.CheckSnapshotExclude(t, ctx, snapshotSingleton, "librust_available_exclude", "librust_available_exclude.rlib", rlibDir, rlibVariant)
		excludeJsonFiles = append(excludeJsonFiles, filepath.Join(rlibDir, "librust_available_exclude.rlib.json"))
	}

	// Verify that each json file for an included module has a rule.
	for _, jsonFile := range includeJsonFiles {
		if snapshotSingleton.MaybeOutput(jsonFile).Rule == nil {
			t.Errorf("include json file %q not found", jsonFile)
		}
	}

	// Verify that each json file for an excluded module has no rule.
	for _, jsonFile := range excludeJsonFiles {
		if snapshotSingleton.MaybeOutput(jsonFile).Rule != nil {
			t.Errorf("exclude json file %q found", jsonFile)
		}
	}
}

func TestVendorSnapshotUse(t *testing.T) {
	frameworkBp := `
	cc_library {
		name: "libvndk",
		vendor_available: true,
		product_available: true,
		vndk: {
			enabled: true,
		},
		nocrt: true,
	}

	cc_library {
		name: "libvendor",
		vendor: true,
		nocrt: true,
		no_libcrt: true,
		stl: "none",
		system_shared_libs: [],
	}

	cc_library {
		name: "libvendor_available",
		vendor_available: true,
		nocrt: true,
		no_libcrt: true,
		stl: "none",
		system_shared_libs: [],
	}

	cc_library {
		name: "lib32",
		vendor: true,
		nocrt: true,
		no_libcrt: true,
		stl: "none",
		system_shared_libs: [],
		compile_multilib: "32",
	}

	cc_library {
		name: "lib64",
		vendor: true,
		nocrt: true,
		no_libcrt: true,
		stl: "none",
		system_shared_libs: [],
		compile_multilib: "64",
	}

	rust_binary {
		name: "bin",
		vendor: true,
		srcs: ["bin.rs"],
	}

	rust_binary {
		name: "bin32",
		vendor: true,
		compile_multilib: "32",
		srcs: ["bin.rs"],
	}
`

	vndkBp := `
	vndk_prebuilt_shared {
		name: "libvndk",
		version: "30",
		target_arch: "arm64",
		vendor_available: true,
		product_available: true,
		vndk: {
			enabled: true,
		},
		arch: {
			arm64: {
				srcs: ["libvndk.so"],
				export_include_dirs: ["include/libvndk"],
			},
			arm: {
				srcs: ["libvndk.so"],
				export_include_dirs: ["include/libvndk"],
			},
		},
	}

	// old snapshot module which has to be ignored
	vndk_prebuilt_shared {
		name: "libvndk",
		version: "26",
		target_arch: "arm64",
		vendor_available: true,
		product_available: true,
		vndk: {
			enabled: true,
		},
		arch: {
			arm64: {
				srcs: ["libvndk.so"],
				export_include_dirs: ["include/libvndk"],
			},
			arm: {
				srcs: ["libvndk.so"],
				export_include_dirs: ["include/libvndk"],
			},
		},
	}

	// different arch snapshot which has to be ignored
	vndk_prebuilt_shared {
		name: "libvndk",
		version: "30",
		target_arch: "arm",
		vendor_available: true,
		product_available: true,
		vndk: {
			enabled: true,
		},
		arch: {
			arm: {
				srcs: ["libvndk.so"],
				export_include_dirs: ["include/libvndk"],
			},
		},
	}
`

	vendorProprietaryBp := `
	cc_library {
		name: "libvendor_without_snapshot",
		vendor: true,
		nocrt: true,
		no_libcrt: true,
		stl: "none",
		system_shared_libs: [],
	}

	rust_library {
		name: "librust_vendor_available",
		crate_name: "rust_vendor",
		vendor_available: true,
		srcs: ["client.rs"],
	}

	rust_ffi_shared {
		name: "libclient",
		crate_name: "client",
		vendor: true,
		shared_libs: ["libvndk", "libvendor_available"],
		static_libs: ["libvendor", "libvendor_without_snapshot"],
		rustlibs: ["librust_vendor_available"],
		arch: {
			arm64: {
				shared_libs: ["lib64"],
			},
			arm: {
				shared_libs: ["lib32"],
			},
		},
		srcs: ["client.rs"],
	}

	rust_library_rlib {
		name: "libclient_rust",
		crate_name: "client_rust",
		vendor: true,
		shared_libs: ["libvndk", "libvendor_available"],
		static_libs: ["libvendor", "libvendor_without_snapshot"],
		rustlibs: ["librust_vendor_available"],
		arch: {
			arm64: {
				shared_libs: ["lib64"],
			},
			arm: {
				shared_libs: ["lib32"],
			},
		},
		srcs: ["client.rs"],
	}

	rust_binary {
		name: "bin_without_snapshot",
		vendor: true,
		static_libs: ["libvndk"],
		srcs: ["bin.rs"],
		rustlibs: ["librust_vendor_available"],
	}

	vendor_snapshot {
		name: "vendor_snapshot",
		version: "30",
		arch: {
			arm64: {
				vndk_libs: [
					"libvndk",
				],
				static_libs: [
					"libvendor",
					"libvndk",
					"libclang_rt.builtins-aarch64-android",
					"note_memtag_heap_sync",
				],
				shared_libs: [
					"libvendor_available",
					"lib64",
				],
				rlibs: [
					"libstd",
					"librust_vendor_available",
				],
				binaries: [
					"bin",
				],
                objects: [
				    "crtend_so",
					"crtbegin_so",
					"crtbegin_dynamic",
					"crtend_android"
				],
			},
			arm: {
				vndk_libs: [
					"libvndk",
				],
				static_libs: [
					"libvendor",
					"libvndk",
					"libclang_rt.builtins-arm-android",
				],
				shared_libs: [
					"libvendor_available",
					"lib32",
				],
				rlibs: [
					"libstd",
					"librust_vendor_available",
				],
				binaries: [
					"bin32",
				],
                objects: [
				    "crtend_so",
					"crtbegin_so",
					"crtbegin_dynamic",
					"crtend_android"
				],

			},
		}
	}

	vendor_snapshot_object {
		name: "crtend_so",
		version: "30",
		target_arch: "arm64",
		vendor: true,
		stl: "none",
		crt: true,
		arch: {
			arm64: {
				src: "crtend_so.o",
			},
			arm: {
				src: "crtend_so.o",
			},
		},
	}

	vendor_snapshot_object {
		name: "crtbegin_so",
		version: "30",
		target_arch: "arm64",
		vendor: true,
		stl: "none",
		crt: true,
		arch: {
			arm64: {
				src: "crtbegin_so.o",
			},
			arm: {
				src: "crtbegin_so.o",
			},
		},
	}

	vendor_snapshot_rlib {
		name: "libstd",
		version: "30",
		target_arch: "arm64",
		vendor: true,
		sysroot: true,
		arch: {
			arm64: {
				src: "libstd.rlib",
			},
			arm: {
				src: "libstd.rlib",
			},
		},
	}

	vendor_snapshot_rlib {
		name: "librust_vendor_available",
		version: "30",
		target_arch: "arm64",
		vendor: true,
		arch: {
			arm64: {
				src: "librust_vendor_available.rlib",
			},
			arm: {
				src: "librust_vendor_available.rlib",
			},
		},
	}

	vendor_snapshot_object {
		name: "crtend_android",
		version: "30",
		target_arch: "arm64",
		vendor: true,
		stl: "none",
		crt: true,
		arch: {
			arm64: {
				src: "crtend_so.o",
			},
			arm: {
				src: "crtend_so.o",
			},
		},
	}

	vendor_snapshot_object {
		name: "crtbegin_dynamic",
		version: "30",
		target_arch: "arm64",
		vendor: true,
		stl: "none",
		crt: true,
		arch: {
			arm64: {
				src: "crtbegin_so.o",
			},
			arm: {
				src: "crtbegin_so.o",
			},
		},
	}

	vendor_snapshot_static {
		name: "libvndk",
		version: "30",
		target_arch: "arm64",
		compile_multilib: "both",
		vendor: true,
		arch: {
			arm64: {
				src: "libvndk.a",
			},
			arm: {
				src: "libvndk.a",
			},
		},
		shared_libs: ["libvndk"],
		export_shared_lib_headers: ["libvndk"],
	}

	vendor_snapshot_static {
		name: "libclang_rt.builtins-aarch64-android",
		version: "30",
		target_arch: "arm64",
		vendor: true,
		arch: {
			arm64: {
				src: "libclang_rt.builtins-aarch64-android.a",
			},
		},
    }

    vendor_snapshot_static {
		name: "libclang_rt.builtins-arm-android",
		version: "30",
		target_arch: "arm64",
		vendor: true,
		arch: {
			arm: {
				src: "libclang_rt.builtins-arm-android.a",
			},
		},
    }

	vendor_snapshot_shared {
		name: "lib32",
		version: "30",
		target_arch: "arm64",
		compile_multilib: "32",
		vendor: true,
		arch: {
			arm: {
				src: "lib32.so",
			},
		},
	}

	vendor_snapshot_shared {
		name: "lib64",
		version: "30",
		target_arch: "arm64",
		compile_multilib: "64",
		vendor: true,
		arch: {
			arm64: {
				src: "lib64.so",
			},
		},
	}
	vendor_snapshot_shared {
		name: "liblog",
		version: "30",
		target_arch: "arm64",
		compile_multilib: "64",
		vendor: true,
		arch: {
			arm64: {
				src: "liblog.so",
			},
		},
	}

	vendor_snapshot_static {
		name: "libvendor",
		version: "30",
		target_arch: "arm64",
		compile_multilib: "both",
		vendor: true,
		arch: {
			arm64: {
				src: "libvendor.a",
				export_include_dirs: ["include/libvendor"],
			},
			arm: {
				src: "libvendor.a",
				export_include_dirs: ["include/libvendor"],
			},
		},
	}

	vendor_snapshot_shared {
		name: "libvendor_available",
		version: "30",
		target_arch: "arm64",
		compile_multilib: "both",
		vendor: true,
		arch: {
			arm64: {
				src: "libvendor_available.so",
				export_include_dirs: ["include/libvendor"],
			},
			arm: {
				src: "libvendor_available.so",
				export_include_dirs: ["include/libvendor"],
			},
		},
	}

	vendor_snapshot_binary {
		name: "bin",
		version: "30",
		target_arch: "arm64",
		compile_multilib: "64",
		vendor: true,
		arch: {
			arm64: {
				src: "bin",
			},
		},
	}

	vendor_snapshot_binary {
		name: "bin32",
		version: "30",
		target_arch: "arm64",
		compile_multilib: "32",
		vendor: true,
		arch: {
			arm: {
				src: "bin32",
			},
		},
	}

	// Test sanitizers use the snapshot libraries
	rust_binary {
		name: "memtag_binary",
		srcs: ["vendor/bin.rs"],
		vendor: true,
		compile_multilib: "64",
		sanitize: {
			memtag_heap: true,
			diag: {
				memtag_heap: true,
			}
		},
	}

	// old snapshot module which has to be ignored
	vendor_snapshot_binary {
		name: "bin",
		version: "26",
		target_arch: "arm64",
		compile_multilib: "first",
		vendor: true,
		arch: {
			arm64: {
				src: "bin",
			},
		},
	}

	// different arch snapshot which has to be ignored
	vendor_snapshot_binary {
		name: "bin",
		version: "30",
		target_arch: "arm",
		compile_multilib: "first",
		vendor: true,
		arch: {
			arm64: {
				src: "bin",
			},
		},
	}

	vendor_snapshot_static {
		name: "note_memtag_heap_sync",
		vendor: true,
		target_arch: "arm64",
		version: "30",
		arch: {
			arm64: {
				src: "note_memtag_heap_sync.a",
			},
		},
	}

`

	mockFS := android.MockFS{
		"framework/Android.bp":                          []byte(frameworkBp),
		"framework/bin.rs":                              nil,
		"note_memtag_heap_sync.a":                       nil,
		"vendor/Android.bp":                             []byte(vendorProprietaryBp),
		"vendor/bin":                                    nil,
		"vendor/bin32":                                  nil,
		"vendor/bin.rs":                                 nil,
		"vendor/client.rs":                              nil,
		"vendor/include/libvndk/a.h":                    nil,
		"vendor/include/libvendor/b.h":                  nil,
		"vendor/libvndk.a":                              nil,
		"vendor/libvendor.a":                            nil,
		"vendor/libvendor.so":                           nil,
		"vendor/lib32.so":                               nil,
		"vendor/lib64.so":                               nil,
		"vendor/liblog.so":                              nil,
		"vendor/libstd.rlib":                            nil,
		"vendor/librust_vendor_available.rlib":          nil,
		"vendor/crtbegin_so.o":                          nil,
		"vendor/crtend_so.o":                            nil,
		"vendor/libclang_rt.builtins-aarch64-android.a": nil,
		"vendor/libclang_rt.builtins-arm-android.a":     nil,
		"vndk/Android.bp":                               []byte(vndkBp),
		"vndk/include/libvndk/a.h":                      nil,
		"vndk/libvndk.so":                               nil,
	}

	sharedVariant := "android_vendor.30_arm64_armv8-a_shared"
	rlibVariant := "android_vendor.30_arm64_armv8-a_rlib_rlib-std"
	staticVariant := "android_vendor.30_arm64_armv8-a_static"
	binaryVariant := "android_vendor.30_arm64_armv8-a"

	shared32Variant := "android_vendor.30_arm_armv7-a-neon_shared"
	binary32Variant := "android_vendor.30_arm_armv7-a-neon"

	ctx := testRustVndkFsVersions(t, "", mockFS, "30", "current", "31")

	// libclient uses libvndk.vndk.30.arm64, libvendor.vendor_static.30.arm64, libvendor_without_snapshot
	libclientLdFlags := ctx.ModuleForTests("libclient", sharedVariant).Rule("rustc").Args["linkFlags"]
	for _, input := range [][]string{
		[]string{sharedVariant, "libvndk.vndk.30.arm64"},
		[]string{staticVariant, "libvendor.vendor_static.30.arm64"},
		[]string{staticVariant, "libvendor_without_snapshot"},
	} {
		outputPaths := cc.GetOutputPaths(ctx, input[0] /* variant */, []string{input[1]} /* module name */)
		if !strings.Contains(libclientLdFlags, outputPaths[0].String()) {
			t.Errorf("libflags for libclient must contain %#v, but was %#v", outputPaths[0], libclientLdFlags)
		}
	}

	libclientAndroidMkSharedLibs := ctx.ModuleForTests("libclient", sharedVariant).Module().(*Module).Properties.AndroidMkSharedLibs
	if g, w := libclientAndroidMkSharedLibs, []string{"libvndk.vendor", "libvendor_available.vendor", "lib64", "liblog.vendor", "libc.vendor", "libm.vendor", "libdl.vendor"}; !reflect.DeepEqual(g, w) {
		t.Errorf("wanted libclient AndroidMkSharedLibs %q, got %q", w, g)
	}

	libclientAndroidMkStaticLibs := ctx.ModuleForTests("libclient", sharedVariant).Module().(*Module).Properties.AndroidMkStaticLibs
	if g, w := libclientAndroidMkStaticLibs, []string{"libvendor", "libvendor_without_snapshot", "libclang_rt.builtins-aarch64-android.vendor"}; !reflect.DeepEqual(g, w) {
		t.Errorf("wanted libclient AndroidMkStaticLibs %q, got %q", w, g)
	}

	libclientAndroidMkRlibs := ctx.ModuleForTests("libclient", sharedVariant).Module().(*Module).Properties.AndroidMkRlibs
	if g, w := libclientAndroidMkRlibs, []string{"librust_vendor_available.vendor_rlib.30.arm64.rlib-std", "libstd.vendor_rlib.30.arm64"}; !reflect.DeepEqual(g, w) {
		t.Errorf("wanted libclient libclientAndroidMkRlibs %q, got %q", w, g)
	}

	libclientAndroidMkDylibs := ctx.ModuleForTests("libclient", sharedVariant).Module().(*Module).Properties.AndroidMkDylibs
	if len(libclientAndroidMkDylibs) > 0 {
		t.Errorf("wanted libclient libclientAndroidMkDylibs [], got %q", libclientAndroidMkDylibs)
	}

	libclient32AndroidMkSharedLibs := ctx.ModuleForTests("libclient", shared32Variant).Module().(*Module).Properties.AndroidMkSharedLibs
	if g, w := libclient32AndroidMkSharedLibs, []string{"libvndk.vendor", "libvendor_available.vendor", "lib32", "liblog.vendor", "libc.vendor", "libm.vendor", "libdl.vendor"}; !reflect.DeepEqual(g, w) {
		t.Errorf("wanted libclient32 AndroidMkSharedLibs %q, got %q", w, g)
	}

	libclientRustAndroidMkRlibs := ctx.ModuleForTests("libclient_rust", rlibVariant).Module().(*Module).Properties.AndroidMkRlibs
	if g, w := libclientRustAndroidMkRlibs, []string{"librust_vendor_available.vendor_rlib.30.arm64.rlib-std", "libstd.vendor_rlib.30.arm64"}; !reflect.DeepEqual(g, w) {
		t.Errorf("wanted libclient libclientAndroidMkRlibs %q, got %q", w, g)
	}

	binWithoutSnapshotLdFlags := ctx.ModuleForTests("bin_without_snapshot", binaryVariant).Rule("rustc").Args["linkFlags"]
	libVndkStaticOutputPaths := cc.GetOutputPaths(ctx, staticVariant, []string{"libvndk.vendor_static.30.arm64"})
	if !strings.Contains(binWithoutSnapshotLdFlags, libVndkStaticOutputPaths[0].String()) {
		t.Errorf("libflags for bin_without_snapshot must contain %#v, but was %#v",
			libVndkStaticOutputPaths[0], binWithoutSnapshotLdFlags)
	}

	// bin is installed by bin.vendor_binary.30.arm64
	ctx.ModuleForTests("bin.vendor_binary.30.arm64", binaryVariant).Output("bin")

	// bin32 is installed by bin32.vendor_binary.30.arm64
	ctx.ModuleForTests("bin32.vendor_binary.30.arm64", binary32Variant).Output("bin32")

	// bin_without_snapshot is installed by bin_without_snapshot
	ctx.ModuleForTests("bin_without_snapshot", binaryVariant).Output("bin_without_snapshot")

	// libvendor, libvendor_available and bin don't have vendor.30 variant
	libvendorVariants := ctx.ModuleVariantsForTests("libvendor")
	if android.InList(sharedVariant, libvendorVariants) {
		t.Errorf("libvendor must not have variant %#v, but it does", sharedVariant)
	}

	libvendorAvailableVariants := ctx.ModuleVariantsForTests("libvendor_available")
	if android.InList(sharedVariant, libvendorAvailableVariants) {
		t.Errorf("libvendor_available must not have variant %#v, but it does", sharedVariant)
	}

	binVariants := ctx.ModuleVariantsForTests("bin")
	if android.InList(binaryVariant, binVariants) {
		t.Errorf("bin must not have variant %#v, but it does", sharedVariant)
	}
<<<<<<< HEAD

	memtagStaticLibs := ctx.ModuleForTests("memtag_binary", "android_vendor.30_arm64_armv8-a").Module().(*Module).Properties.AndroidMkStaticLibs
	if g, w := memtagStaticLibs, []string{"libclang_rt.builtins-aarch64-android.vendor", "note_memtag_heap_sync.vendor"}; !reflect.DeepEqual(g, w) {
		t.Errorf("wanted memtag_binary AndroidMkStaticLibs %q, got %q", w, g)
=======
}

func TestRecoverySnapshotCapture(t *testing.T) {
	bp := `
	rust_ffi {
		name: "librecovery",
		recovery: true,
		srcs: ["foo.rs"],
		crate_name: "recovery",
	}

	rust_ffi {
		name: "librecovery_available",
		recovery_available: true,
		srcs: ["foo.rs"],
		crate_name: "recovery_available",
	}

	rust_library_rlib {
		name: "librecovery_rlib",
		recovery: true,
		srcs: ["foo.rs"],
		crate_name: "recovery_rlib",
	}

	rust_library_rlib {
		name: "librecovery_available_rlib",
		recovery_available: true,
		srcs: ["foo.rs"],
		crate_name: "recovery_available_rlib",
	}

	rust_binary {
		name: "recovery_bin",
		recovery: true,
		srcs: ["foo.rs"],
	}

	rust_binary {
		name: "recovery_available_bin",
		recovery_available: true,
		srcs: ["foo.rs"],
	}

`
	// Check Recovery snapshot output.

	ctx := testRustRecoveryFsVersions(t, bp, rustMockedFiles, "", "29", "current")
	snapshotDir := "recovery-snapshot"
	snapshotVariantPath := filepath.Join("out/soong", snapshotDir, "arm64")
	snapshotSingleton := ctx.SingletonForTests("recovery-snapshot")

	var jsonFiles []string

	for _, arch := range [][]string{
		[]string{"arm64", "armv8-a"},
	} {
		archType := arch[0]
		archVariant := arch[1]
		archDir := fmt.Sprintf("arch-%s-%s", archType, archVariant)

		// For shared libraries, all recovery:true and recovery_available modules are captured.
		sharedVariant := fmt.Sprintf("android_recovery_%s_%s_shared", archType, archVariant)
		sharedDir := filepath.Join(snapshotVariantPath, archDir, "shared")
		cc.CheckSnapshot(t, ctx, snapshotSingleton, "librecovery", "librecovery.so", sharedDir, sharedVariant)
		cc.CheckSnapshot(t, ctx, snapshotSingleton, "librecovery_available", "librecovery_available.so", sharedDir, sharedVariant)
		jsonFiles = append(jsonFiles,
			filepath.Join(sharedDir, "librecovery.so.json"),
			filepath.Join(sharedDir, "librecovery_available.so.json"))

		// For static libraries, all recovery:true and recovery_available modules are captured.
		staticVariant := fmt.Sprintf("android_recovery_%s_%s_static", archType, archVariant)
		staticDir := filepath.Join(snapshotVariantPath, archDir, "static")
		cc.CheckSnapshot(t, ctx, snapshotSingleton, "librecovery", "librecovery.a", staticDir, staticVariant)
		cc.CheckSnapshot(t, ctx, snapshotSingleton, "librecovery_available", "librecovery_available.a", staticDir, staticVariant)
		jsonFiles = append(jsonFiles,
			filepath.Join(staticDir, "librecovery.a.json"),
			filepath.Join(staticDir, "librecovery_available.a.json"))

		// For rlib libraries, all recovery:true and recovery_available modules are captured.
		rlibVariant := fmt.Sprintf("android_recovery_%s_%s_rlib_rlib-std", archType, archVariant)
		rlibDir := filepath.Join(snapshotVariantPath, archDir, "rlib")
		cc.CheckSnapshot(t, ctx, snapshotSingleton, "librecovery_rlib", "librecovery_rlib.rlib", rlibDir, rlibVariant)
		cc.CheckSnapshot(t, ctx, snapshotSingleton, "librecovery_available_rlib", "librecovery_available_rlib.rlib", rlibDir, rlibVariant)
		jsonFiles = append(jsonFiles,
			filepath.Join(rlibDir, "librecovery_rlib.rlib.json"),
			filepath.Join(rlibDir, "librecovery_available_rlib.rlib.json"))

		// For binary executables, all recovery:true and recovery_available modules are captured.
		if archType == "arm64" {
			binaryVariant := fmt.Sprintf("android_recovery_%s_%s", archType, archVariant)
			binaryDir := filepath.Join(snapshotVariantPath, archDir, "binary")
			cc.CheckSnapshot(t, ctx, snapshotSingleton, "recovery_bin", "recovery_bin", binaryDir, binaryVariant)
			cc.CheckSnapshot(t, ctx, snapshotSingleton, "recovery_available_bin", "recovery_available_bin", binaryDir, binaryVariant)
			jsonFiles = append(jsonFiles,
				filepath.Join(binaryDir, "recovery_bin.json"),
				filepath.Join(binaryDir, "recovery_available_bin.json"))
		}
	}

	for _, jsonFile := range jsonFiles {
		// verify all json files exist
		if snapshotSingleton.MaybeOutput(jsonFile).Rule == nil {
			t.Errorf("%q expected but not found", jsonFile)
		}
	}
}

func TestRecoverySnapshotExclude(t *testing.T) {
	// This test verifies that the exclude_from_recovery_snapshot property
	// makes its way from the Android.bp source file into the module data
	// structure. It also verifies that modules are correctly included or
	// excluded in the recovery snapshot based on their path (framework or
	// vendor) and the exclude_from_recovery_snapshot property.

	frameworkBp := `
		rust_ffi_shared {
			name: "libinclude",
			srcs: ["src/include.rs"],
			recovery_available: true,
			crate_name: "include",
		}
		rust_ffi_shared {
			name: "libexclude",
			srcs: ["src/exclude.rs"],
			recovery: true,
			exclude_from_recovery_snapshot: true,
			crate_name: "exclude",
		}
		rust_ffi_shared {
			name: "libavailable_exclude",
			srcs: ["src/exclude.rs"],
			recovery_available: true,
			exclude_from_recovery_snapshot: true,
			crate_name: "available_exclude",
		}
		rust_library_rlib {
			name: "libinclude_rlib",
			srcs: ["src/include.rs"],
			recovery_available: true,
			crate_name: "include_rlib",
		}
		rust_library_rlib {
			name: "libexclude_rlib",
			srcs: ["src/exclude.rs"],
			recovery: true,
			exclude_from_recovery_snapshot: true,
			crate_name: "exclude_rlib",
		}
		rust_library_rlib {
			name: "libavailable_exclude_rlib",
			srcs: ["src/exclude.rs"],
			recovery_available: true,
			exclude_from_recovery_snapshot: true,
			crate_name: "available_exclude_rlib",
		}
	`

	vendorProprietaryBp := `
		rust_ffi_shared {
			name: "librecovery",
			srcs: ["recovery.rs"],
			recovery: true,
			crate_name: "recovery",
		}
		rust_library_rlib {
			name: "librecovery_rlib",
			srcs: ["recovery.rs"],
			recovery: true,
			crate_name: "recovery_rlib",
		}
	`

	mockFS := map[string][]byte{
		"framework/Android.bp": []byte(frameworkBp),
		"framework/include.rs": nil,
		"framework/exclude.rs": nil,
		"device/Android.bp":    []byte(vendorProprietaryBp),
		"device/recovery.rs":   nil,
	}

	ctx := testRustRecoveryFsVersions(t, "", mockFS, "", "29", "current")

	// Test an include and exclude framework module.
	cc.AssertExcludeFromRecoverySnapshotIs(t, ctx, "libinclude", false, sharedRecoveryVariant)
	cc.AssertExcludeFromRecoverySnapshotIs(t, ctx, "libexclude", true, sharedRecoveryVariant)
	cc.AssertExcludeFromRecoverySnapshotIs(t, ctx, "libavailable_exclude", true, sharedRecoveryVariant)
	cc.AssertExcludeFromRecoverySnapshotIs(t, ctx, "libinclude_rlib", false, rlibRecoveryVariant)
	cc.AssertExcludeFromRecoverySnapshotIs(t, ctx, "libexclude_rlib", true, rlibRecoveryVariant)
	cc.AssertExcludeFromRecoverySnapshotIs(t, ctx, "libavailable_exclude_rlib", true, rlibRecoveryVariant)

	// A recovery module is excluded, but by its path not the exclude_from_recovery_snapshot property
	// ('device/' and 'vendor/' are default excluded). See snapshot/recovery_snapshot.go for more detail.
	cc.AssertExcludeFromRecoverySnapshotIs(t, ctx, "librecovery", false, sharedRecoveryVariant)
	cc.AssertExcludeFromRecoverySnapshotIs(t, ctx, "librecovery_rlib", false, rlibRecoveryVariant)

	// Verify the content of the recovery snapshot.

	snapshotDir := "recovery-snapshot"
	snapshotVariantPath := filepath.Join("out/soong", snapshotDir, "arm64")
	snapshotSingleton := ctx.SingletonForTests("recovery-snapshot")

	var includeJsonFiles []string
	var excludeJsonFiles []string

	for _, arch := range [][]string{
		[]string{"arm64", "armv8-a"},
	} {
		archType := arch[0]
		archVariant := arch[1]
		archDir := fmt.Sprintf("arch-%s-%s", archType, archVariant)

		sharedVariant := fmt.Sprintf("android_recovery_%s_%s_shared", archType, archVariant)
		rlibVariant := fmt.Sprintf("android_recovery_%s_%s_rlib_rlib-std", archType, archVariant)
		sharedDir := filepath.Join(snapshotVariantPath, archDir, "shared")
		rlibDir := filepath.Join(snapshotVariantPath, archDir, "rlib")

		// Included modules
		cc.CheckSnapshot(t, ctx, snapshotSingleton, "libinclude", "libinclude.so", sharedDir, sharedVariant)
		includeJsonFiles = append(includeJsonFiles, filepath.Join(sharedDir, "libinclude.so.json"))
		cc.CheckSnapshot(t, ctx, snapshotSingleton, "libinclude_rlib", "libinclude_rlib.rlib", rlibDir, rlibVariant)
		includeJsonFiles = append(includeJsonFiles, filepath.Join(rlibDir, "libinclude_rlib.rlib.json"))

		// Excluded modules
		cc.CheckSnapshotExclude(t, ctx, snapshotSingleton, "libexclude", "libexclude.so", sharedDir, sharedVariant)
		excludeJsonFiles = append(excludeJsonFiles, filepath.Join(sharedDir, "libexclude.so.json"))
		cc.CheckSnapshotExclude(t, ctx, snapshotSingleton, "librecovery", "librecovery.so", sharedDir, sharedVariant)
		excludeJsonFiles = append(excludeJsonFiles, filepath.Join(sharedDir, "librecovery.so.json"))
		cc.CheckSnapshotExclude(t, ctx, snapshotSingleton, "libavailable_exclude", "libavailable_exclude.so", sharedDir, sharedVariant)
		excludeJsonFiles = append(excludeJsonFiles, filepath.Join(sharedDir, "libavailable_exclude.so.json"))
		cc.CheckSnapshotExclude(t, ctx, snapshotSingleton, "libexclude_rlib", "libexclude_rlib.rlib", rlibDir, rlibVariant)
		excludeJsonFiles = append(excludeJsonFiles, filepath.Join(rlibDir, "libexclude_rlib.rlib.json"))
		cc.CheckSnapshotExclude(t, ctx, snapshotSingleton, "librecovery_rlib", "librecovery_rlib.rlib", rlibDir, rlibVariant)
		excludeJsonFiles = append(excludeJsonFiles, filepath.Join(rlibDir, "librecovery_rlib.rlib.json"))
		cc.CheckSnapshotExclude(t, ctx, snapshotSingleton, "libavailable_exclude_rlib", "libavailable_exclude_rlib.rlib", rlibDir, rlibVariant)
		excludeJsonFiles = append(excludeJsonFiles, filepath.Join(rlibDir, "libavailable_exclude_rlib.rlib.json"))
	}

	// Verify that each json file for an included module has a rule.
	for _, jsonFile := range includeJsonFiles {
		if snapshotSingleton.MaybeOutput(jsonFile).Rule == nil {
			t.Errorf("include json file %q not found", jsonFile)
		}
	}

	// Verify that each json file for an excluded module has no rule.
	for _, jsonFile := range excludeJsonFiles {
		if snapshotSingleton.MaybeOutput(jsonFile).Rule != nil {
			t.Errorf("exclude json file %q found", jsonFile)
		}
	}
}

func TestRecoverySnapshotDirected(t *testing.T) {
	bp := `
	rust_ffi_shared {
		name: "librecovery",
		recovery: true,
		crate_name: "recovery",
		srcs: ["foo.rs"],
	}

	rust_ffi_shared {
		name: "librecovery_available",
		recovery_available: true,
		crate_name: "recovery_available",
		srcs: ["foo.rs"],
	}

	rust_library_rlib {
		name: "librecovery_rlib",
		recovery: true,
		crate_name: "recovery",
		srcs: ["foo.rs"],
	}

	rust_library_rlib {
		name: "librecovery_available_rlib",
		recovery_available: true,
		crate_name: "recovery_available",
		srcs: ["foo.rs"],
	}

	/* TODO: Uncomment when Rust supports the "prefer" property for prebuilts
	rust_library_rlib {
		name: "libfoo_rlib",
		recovery: true,
		crate_name: "foo",
	}

	rust_prebuilt_rlib {
		name: "libfoo_rlib",
		recovery: true,
		prefer: true,
		srcs: ["libfoo.rlib"],
		crate_name: "foo",
	}
	*/
`
	ctx := testRustRecoveryFsVersions(t, bp, rustMockedFiles, "current", "29", "current")
	ctx.Config().TestProductVariables.RecoverySnapshotModules = make(map[string]bool)
	ctx.Config().TestProductVariables.RecoverySnapshotModules["librecovery"] = true
	ctx.Config().TestProductVariables.RecoverySnapshotModules["librecovery_rlib"] = true
	ctx.Config().TestProductVariables.DirectedRecoverySnapshot = true

	// Check recovery snapshot output.
	snapshotDir := "recovery-snapshot"
	snapshotVariantPath := filepath.Join("out/soong", snapshotDir, "arm64")
	snapshotSingleton := ctx.SingletonForTests("recovery-snapshot")

	var includeJsonFiles []string

	for _, arch := range [][]string{
		[]string{"arm64", "armv8-a"},
	} {
		archType := arch[0]
		archVariant := arch[1]
		archDir := fmt.Sprintf("arch-%s-%s", archType, archVariant)

		sharedVariant := fmt.Sprintf("android_recovery_%s_%s_shared", archType, archVariant)
		rlibVariant := fmt.Sprintf("android_recovery_%s_%s_rlib_rlib-std", archType, archVariant)
		sharedDir := filepath.Join(snapshotVariantPath, archDir, "shared")
		rlibDir := filepath.Join(snapshotVariantPath, archDir, "rlib")

		// Included modules
		cc.CheckSnapshot(t, ctx, snapshotSingleton, "librecovery", "librecovery.so", sharedDir, sharedVariant)
		includeJsonFiles = append(includeJsonFiles, filepath.Join(sharedDir, "librecovery.so.json"))
		cc.CheckSnapshot(t, ctx, snapshotSingleton, "librecovery_rlib", "librecovery_rlib.rlib", rlibDir, rlibVariant)
		includeJsonFiles = append(includeJsonFiles, filepath.Join(rlibDir, "librecovery_rlib.rlib.json"))

		// TODO: When Rust supports the "prefer" property for prebuilts, perform this check.
		/*
			// Check that snapshot captures "prefer: true" prebuilt
			cc.CheckSnapshot(t, ctx, snapshotSingleton, "prebuilt_libfoo_rlib", "libfoo_rlib.rlib", rlibDir, rlibVariant)
			includeJsonFiles = append(includeJsonFiles, filepath.Join(sharedDir, "libfoo_rlib.rlib.json"))
		*/

		// Excluded modules. Modules not included in the directed recovery snapshot
		// are still included as fake modules.
		cc.CheckSnapshotRule(t, ctx, snapshotSingleton, "librecovery_available", "librecovery_available.so", sharedDir, sharedVariant)
		includeJsonFiles = append(includeJsonFiles, filepath.Join(sharedDir, "librecovery_available.so.json"))
		cc.CheckSnapshotRule(t, ctx, snapshotSingleton, "librecovery_available_rlib", "librecovery_available_rlib.rlib", rlibDir, rlibVariant)
		includeJsonFiles = append(includeJsonFiles, filepath.Join(rlibDir, "librecovery_available_rlib.rlib.json"))
	}

	// Verify that each json file for an included module has a rule.
	for _, jsonFile := range includeJsonFiles {
		if snapshotSingleton.MaybeOutput(jsonFile).Rule == nil {
			t.Errorf("include json file %q not found, %#v", jsonFile, includeJsonFiles)
		}
>>>>>>> c2ca1ee8
	}
}<|MERGE_RESOLUTION|>--- conflicted
+++ resolved
@@ -1022,12 +1022,11 @@
 	if android.InList(binaryVariant, binVariants) {
 		t.Errorf("bin must not have variant %#v, but it does", sharedVariant)
 	}
-<<<<<<< HEAD
 
 	memtagStaticLibs := ctx.ModuleForTests("memtag_binary", "android_vendor.30_arm64_armv8-a").Module().(*Module).Properties.AndroidMkStaticLibs
 	if g, w := memtagStaticLibs, []string{"libclang_rt.builtins-aarch64-android.vendor", "note_memtag_heap_sync.vendor"}; !reflect.DeepEqual(g, w) {
 		t.Errorf("wanted memtag_binary AndroidMkStaticLibs %q, got %q", w, g)
-=======
+	}
 }
 
 func TestRecoverySnapshotCapture(t *testing.T) {
@@ -1378,6 +1377,5 @@
 		if snapshotSingleton.MaybeOutput(jsonFile).Rule == nil {
 			t.Errorf("include json file %q not found, %#v", jsonFile, includeJsonFiles)
 		}
->>>>>>> c2ca1ee8
 	}
 }